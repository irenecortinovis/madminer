from __future__ import absolute_import, division, print_function

import six
import logging
import os
import json
import numpy as np
from collections import OrderedDict
import torch

from madminer.utils.ml.models.maf import ConditionalMaskedAutoregressiveFlow
from madminer.utils.ml.models.maf_mog import ConditionalMixtureMaskedAutoregressiveFlow
from madminer.utils.ml.models.ratio import DenseSingleParameterizedRatioModel, DenseDoublyParameterizedRatioModel
from madminer.utils.ml.models.ratio import DenseMorphingAwareRatioModel
from madminer.utils.ml.models.score import DenseLocalScoreModel
from madminer.utils.ml.eval import evaluate_flow_model, evaluate_ratio_model, evaluate_local_score_model
from madminer.utils.ml.utils import get_optimizer, get_loss
from madminer.utils.various import create_missing_folders, load_and_check, shuffle, restrict_samplesize
from madminer.utils.various import separate_information_blocks
from madminer.utils.ml.trainer import SingleParameterizedRatioTrainer, DoubleParameterizedRatioTrainer
from madminer.utils.ml.trainer import LocalScoreTrainer, FlowTrainer
from madminer.utils.interfaces.madminer_hdf5 import load_madminer_settings
from madminer.utils.morphing import PhysicsMorpher

try:
    FileNotFoundError
except NameError:
    FileNotFoundError = IOError

logger = logging.getLogger(__name__)


class Estimator(object):
    """
    Abstract class for any ML estimator. Subclassed by ParameterizedRatioEstimator, DoubleParameterizedRatioEstimator,
    ScoreEstimator, and LikelihoodEstimator.

    Each instance of this class represents one neural estimator. The most important functions are:

    * `Estimator.train()` to train an estimator. The keyword `method` determines the inference technique
      and whether a class instance represents a single-parameterized likelihood ratio estimator, a doubly-parameterized
      likelihood ratio estimator, or a local score estimator.
    * `Estimator.evaluate()` to evaluate the estimator.
    * `Estimator.save()` to save the trained model to files.
    * `Estimator.load()` to load the trained model from files.

    Please see the tutorial for a detailed walk-through.
    """

    def __init__(self, features=None, n_hidden=(100,), activation="tanh", dropout_prob=0.0):
        self.features = features
        self.n_hidden = n_hidden
        self.activation = activation
        self.dropout_prob = dropout_prob

        self.model = None
        self.n_observables = None
        self.n_parameters = None
        self.x_scaling_means = None
        self.x_scaling_stds = None

    def train(self, *args, **kwargs):
        raise NotImplementedError

    def evaluate_log_likelihood(self, *args, **kwargs):
        """
        Log likelihood estimation. Signature depends on the type of estimator. The first returned value is the log
        likelihood with shape `(n_thetas, n_x)`.
        """
        raise NotImplementedError

    def evaluate_log_likelihood_ratio(self, *args, **kwargs):
        """
        Log likelihood ratio estimation. Signature depends on the type of estimator. The first returned value is the log
        likelihood ratio with shape `(n_thetas, n_x)` or `(n_x)`.
        """
        raise NotImplementedError

    def evaluate_score(self, *args, **kwargs):
        """
        Score estimation. Signature depends on the type of estimator. The only returned value is the score with shape
        `(n_x)`.
        """
        raise NotImplementedError

    def evaluate(self, *args, **kwargs):
        raise NotImplementedError

    def calculate_fisher_information(self, *args, **kwargs):
        raise NotImplementedError

    def save(self, filename, save_model=False):

        """
        Saves the trained model to four files: a JSON file with the settings, a pickled pyTorch state dict
        file, and numpy files for the mean and variance of the inputs (used for input scaling).

        Parameters
        ----------
        filename : str
            Path to the files. '_settings.json' and '_state_dict.pl' will be added.

        save_model : bool, optional
            If True, the whole model is saved in addition to the state dict. This is not necessary for loading it
            again with Estimator.load(), but can be useful for debugging, for instance to plot the computational graph.

        Returns
        -------
            None

        """

        logger.info("Saving model to %s", filename)

        if self.model is None:
            raise ValueError("No model -- train or load model before saving!")

        # Check paths
        create_missing_folders([os.path.dirname(filename)])

        # Save settings
        logger.debug("Saving settings to %s_settings.json", filename)

        settings = self._wrap_settings()

        with open(filename + "_settings.json", "w") as f:
            json.dump(settings, f)

        # Save scaling
        if self.x_scaling_stds is not None and self.x_scaling_means is not None:
            logger.debug("Saving input scaling information to %s_x_means.npy and %s_x_stds.npy", filename, filename)
            np.save(filename + "_x_means.npy", self.x_scaling_means)
            np.save(filename + "_x_stds.npy", self.x_scaling_stds)

        # Save state dict
        logger.debug("Saving state dictionary to %s_state_dict.pt", filename)
        torch.save(self.model.state_dict(), filename + "_state_dict.pt")

        # Save model
        if save_model:
            logger.debug("Saving model to %s_model.pt", filename)
            torch.save(self.model, filename + "_model.pt")

    def load(self, filename):

        """
        Loads a trained model from files.

        Parameters
        ----------
        filename : str
            Path to the files. '_settings.json' and '_state_dict.pl' will be added.

        Returns
        -------
            None

        """

        logger.info("Loading model from %s", filename)

        # Load settings and create model
        logger.debug("Loading settings from %s_settings.json", filename)
        with open(filename + "_settings.json", "r") as f:
            settings = json.load(f)
        self._unwrap_settings(settings)
        self._create_model()

        # Load scaling
        try:
            self.x_scaling_means = np.load(filename + "_x_means.npy")
            self.x_scaling_stds = np.load(filename + "_x_stds.npy")
            logger.debug(
                "  Found input scaling information: means %s, stds %s", self.x_scaling_means, self.x_scaling_stds
            )
        except FileNotFoundError:
            logger.warning("Scaling information not found in %s", filename)
            self.x_scaling_means = None
            self.x_scaling_stds = None

        # Load state dict
        logger.debug("Loading state dictionary from %s_state_dict.pt", filename)
        self.model.load_state_dict(torch.load(filename + "_state_dict.pt", map_location="cpu"))

    def initialize_input_transform(self, x, transform=True, overwrite=True):
        if self.x_scaling_stds is not None and self.x_scaling_means is not None and not overwrite:
            logger.info(
                "Input rescaling already defined. To overwrite, call initialize_input_transform(x, overwrite=True)."
            )
        elif transform:
            logger.info("Setting up input rescaling")
            self.x_scaling_means = np.mean(x, axis=0)
            self.x_scaling_stds = np.maximum(np.std(x, axis=0), 1.0e-6)
        else:
            logger.info("Disabling input rescaling")
            n_parameters = x.shape[0]

            self.x_scaling_means = np.zeros(n_parameters)
            self.x_scaling_stds = np.ones(n_parameters)

    def _transform_inputs(self, x):
        if self.x_scaling_means is not None and self.x_scaling_stds is not None:
            if isinstance(x, torch.Tensor):
                x_scaled = x - torch.tensor(self.x_scaling_means, dtype=x.dtype, device=x.device)
                x_scaled = x_scaled / torch.tensor(self.x_scaling_stds, dtype=x.dtype, device=x.device)
            else:
                x_scaled = x - self.x_scaling_means
                x_scaled /= self.x_scaling_stds
        else:
            x_scaled = x
        return x_scaled

    def _wrap_settings(self):
        settings = {
            "n_observables": self.n_observables,
            "n_parameters": self.n_parameters,
            "features": self.features,
            "n_hidden": list(self.n_hidden),
            "activation": self.activation,
            "dropout_prob": self.dropout_prob,
        }
        return settings

    def _unwrap_settings(self, settings):
        try:
            _ = str(settings["estimator_type"])
        except KeyError:
            raise RuntimeError(
                "Can't find estimator type information in file. Maybe this file was created with"
                " an incompatible MadMiner version < v0.3.0?"
            )

        self.n_observables = int(settings["n_observables"])
        self.n_parameters = int(settings["n_parameters"])
        self.n_hidden = tuple([int(item) for item in settings["n_hidden"]])
        self.activation = str(settings["activation"])
        self.features = settings["features"]
        if self.features == "None":
            self.features = None
        if self.features is not None:
            self.features = list([int(item) for item in self.features])

        try:
            self.dropout_prob = float(settings["dropout_prob"])
        except KeyError:
            self.dropout_prob = 0.0
            logger.info(
                "Can't find dropout probability in model file. Probably this file was created with an older"
                " MadMiner version < 0.6.1. That's totally fine, we'll just stick to the default of 0 (no"
                " dropout)."
            )

    def _create_model(self):
        raise NotImplementedError

    
    def calculate_fisher_information(self, x, theta=None, weights=None, n_events=1, sum_events=True):
        """
        Calculates the expected Fisher information matrix based on the kinematic information in a given number of
        events.
        
        Parameters
        ----------
        x : str or ndarray
            Sample of observations, or path to numpy file with observations. Note that this sample has to be sampled
            from the reference parameter where the score is estimated with the SALLY / SALLINO estimator.
        
        theta: None or ndarray
            Numerator parameter point, or filename of a pickled numpy array. Has no effect for ScoreEstimator.
        
        weights : None or ndarray, optional
            Weights for the observations. If None, all events are taken to have equal weight. Default value: None.
        
        n_events : float, optional
            Expected number of events for which the kinematic Fisher information should be calculated. Default value: 1.
        
        sum_events : bool, optional
            If True, the expected Fisher information summed over the events x is calculated. If False, the per-event
            Fisher information for each event is returned. Default value: True.
        
        Returns
        -------
        fisher_information : ndarray
            Expected kinematic Fisher information matrix with shape `(n_events, n_parameters, n_parameters)` if
            sum_events is False or `(n_parameters, n_parameters)` if sum_events is True.
        
        """
            
        if self.model is None:
            raise ValueError("No model -- train or load model before evaluating it!")
                
        # Load training data
        logger.info("Loading evaluation data")
        x = load_and_check(x)
        n_samples = x.shape[0]
                        
        # Estimate scores
        t_hats = self.evaluate_score(x=x, theta=np.array([theta for _ in x ]), nuisance_mode="keep")
                        
        # Weights
        if weights is None:
            weights = np.ones(n_samples)
        weights /= np.sum(weights)
                                
        # Calculate Fisher information
        logger.info("Calculating Fisher information")
        if sum_events:
            fisher_information = float(n_events) * np.einsum("n,ni,nj->ij", weights, t_hats, t_hats)
        else:
            fisher_information = float(n_events) * np.einsum("n,ni,nj->nij", weights, t_hats, t_hats)
                                                
        # Calculate expected score
        expected_score = np.mean(t_hats, axis=0)
        logger.debug("Expected per-event score (should be close to zero): %s", expected_score)
                                                
        return fisher_information
    

class ConditionalEstimator(Estimator):

    """
    Abstract class for estimator that is conditional on theta. Subclassed by ParameterizedRatioEstimator,
    DoubleParameterizedRatioEstimator, and LikelihoodEstimator (but not ScoreEstimator).

    Adds functionality to rescale parameters.
    """

    def __init__(self, features=None, n_hidden=(100,), activation="tanh", dropout_prob=0.0):
        super(ConditionalEstimator, self).__init__(features, n_hidden, activation, dropout_prob)

        self.theta_scaling_means = None
        self.theta_scaling_stds = None

    def save(self, filename, save_model=False):

        """
        Saves the trained model to four files: a JSON file with the settings, a pickled pyTorch state dict
        file, and numpy files for the mean and variance of the inputs (used for input scaling).

        Parameters
        ----------
        filename : str
            Path to the files. '_settings.json' and '_state_dict.pl' will be added.

        save_model : bool, optional
            If True, the whole model is saved in addition to the state dict. This is not necessary for loading it
            again with Estimator.load(), but can be useful for debugging, for instance to plot the computational graph.

        Returns
        -------
            None

        """

        super(ConditionalEstimator, self).save(filename, save_model)

        # Save param scaling
        if self.theta_scaling_stds is not None and self.theta_scaling_means is not None:
            logger.debug(
                "Saving parameter scaling information to %s_theta_means.npy and %s_theta_stds.npy", filename, filename
            )
            np.save(filename + "_theta_means.npy", self.theta_scaling_means)
            np.save(filename + "_theta_stds.npy", self.theta_scaling_stds)

    def load(self, filename):

        """
        Loads a trained model from files.

        Parameters
        ----------
        filename : str
            Path to the files. '_settings.json' and '_state_dict.pl' will be added.

        Returns
        -------
            None

        """

        super(ConditionalEstimator, self).load(filename)

        # Load param scaling
        try:
            self.theta_scaling_means = np.load(filename + "_theta_means.npy")
            self.theta_scaling_stds = np.load(filename + "_theta_stds.npy")
            logger.debug(
                "  Found parameter scaling information: means %s, stds %s",
                self.theta_scaling_means,
                self.theta_scaling_stds,
            )
        except FileNotFoundError:
            logger.warning("Parameter scaling information not found in %s", filename)
            self.theta_scaling_means = None
            self.theta_scaling_stds = None

    def initialize_parameter_transform(self, theta, transform=True, overwrite=True):
        if self.x_scaling_stds is not None and self.x_scaling_means is not None and not overwrite:
            logger.info(
                "Parameter rescaling already defined. To overwrite, call initialize_parameter_transform(theta, overwrite=True)."
            )
        elif transform:
            logger.info("Setting up parameter rescaling")
            self.theta_scaling_means = np.mean(theta, axis=0)
            self.theta_scaling_stds = np.maximum(np.std(theta, axis=0), 1.0e-6)
        else:
            logger.info("Disabling parameter rescaling")
            self.theta_scaling_means = None
            self.theta_scaling_stds = None

    def _transform_parameters(self, theta):
        if self.theta_scaling_means is not None and self.theta_scaling_stds is not None:
            if isinstance(theta, torch.Tensor):
                theta_scaled = theta - torch.tensor(self.theta_scaling_means, dtype=theta.dtype, device=theta.device)
                theta_scaled = theta_scaled / torch.tensor(
                    self.theta_scaling_stds, dtype=theta.dtype, device=theta.device
                )
            else:
                theta_scaled = theta - self.theta_scaling_means[np.newaxis, :]
                theta_scaled /= self.theta_scaling_stds[np.newaxis, :]
        else:
            theta_scaled = theta
        return theta_scaled

    def _transform_score(self, t_xz, inverse=False):
        if self.theta_scaling_means is not None and self.theta_scaling_stds is not None and t_xz is not None:
            if inverse:
                t_xz_scaled = t_xz / self.theta_scaling_stds[np.newaxis, :]
            else:
                t_xz_scaled = t_xz * self.theta_scaling_stds[np.newaxis, :]
        else:
            t_xz_scaled = t_xz
        return t_xz_scaled


class ParameterizedRatioEstimator(ConditionalEstimator):
    """
    A neural estimator of the likelihood ratio as a function of the observation x as well as
    the numerator hypothesis theta. The reference (denominator) hypothesis is kept fixed at some
    reference value and NOT modeled by the network.

    Parameters
    ----------
    features : list of int or None, optional
        Indices of observables (features) that are used as input to the neural networks. If None, all observables
        are used. Default value: None.

    n_hidden : tuple of int, optional
        Units in each hidden layer in the neural networks. If method is 'nde' or 'scandal', this refers to the
        setup of each individual MADE layer. Default value: (100,).

    activation : {'tanh', 'sigmoid', 'relu'}, optional
        Activation function. Default value: 'tanh'.


    """

    def train(
        self,
        method,
        x,
        y,
        theta,
        r_xz=None,
        t_xz=None,
        x_val=None,
        y_val=None,
        theta_val=None,
        r_xz_val=None,
        t_xz_val=None,
        alpha=1.0,
        optimizer="amsgrad",
        n_epochs=50,
        batch_size=128,
        initial_lr=0.001,
        final_lr=0.0001,
        nesterov_momentum=None,
        validation_split=0.25,
        early_stopping=True,
        scale_inputs=True,
        shuffle_labels=False,
        limit_samplesize=None,
        memmap=False,
        verbose="some",
        scale_parameters=True,
        n_workers=8,
        clip_gradient=None,
    ):

        """
        Trains the network.

        Parameters
        ----------
        method : str
            The inference method used for training. Allowed values are 'alice', 'alices', 'carl', 'cascal', 'rascal',
            and 'rolr'.

        x : ndarray or str
            Observations, or filename of a pickled numpy array.

        y : ndarray or str
            Class labels (0 = numeerator, 1 = denominator), or filename of a pickled numpy array.

        theta : ndarray or str
            Numerator parameter point, or filename of a pickled numpy array.

        r_xz : ndarray or str or None, optional
            Joint likelihood ratio, or filename of a pickled numpy array. Default value: None.

        t_xz : ndarray or str or None, optional
            Joint scores at theta, or filename of a pickled numpy array. Default value: None.

        x_val : ndarray or str or None, optional
            Validation observations, or filename of a pickled numpy array. If None
            and validation_split > 0, validation data will be randomly selected from the training data.
            Default value: None.

        y_val : ndarray or str or None, optional
            Validation labels (0 = numerator, 1 = denominator), or filename of a pickled numpy array. If None
            and validation_split > 0, validation data will be randomly selected from the training data.
            Default value: None.

        theta_val : ndarray or str or None, optional
            Validation numerator parameter points, or filename of a pickled numpy array. If None
            and validation_split > 0, validation data will be randomly selected from the training data.
            Default value: None.

        r_xz_val : ndarray or str or None, optional
            Validation joint likelihood ratio, or filename of a pickled numpy array. If None
            and validation_split > 0, validation data will be randomly selected from the training data.
            Default value: None.

        t_xz_val : ndarray or str or None, optional
            Validation joint scores at theta, or filename of a pickled numpy array. If None
            and validation_split > 0, validation data will be randomly selected from the training data.
            Default value: None.

        alpha : float, optional
            Hyperparameter weighting the score error in the loss function of the 'alices', 'rascal', and 'cascal'
            methods. Default value: 1.

        optimizer : {"adam", "amsgrad", "sgd"}, optional
            Optimization algorithm. Default value: "amsgrad".

        n_epochs : int, optional
            Number of epochs. Default value: 50.

        batch_size : int, optional
            Batch size. Default value: 128.

        initial_lr : float, optional
            Learning rate during the first epoch, after which it exponentially decays to final_lr. Default value:
            0.001.

        final_lr : float, optional
            Learning rate during the last epoch. Default value: 0.0001.

        nesterov_momentum : float or None, optional
            If trainer is "sgd", sets the Nesterov momentum. Default value: None.

        validation_split : float or None, optional
            Fraction of samples used  for validation and early stopping (if early_stopping is True). If None, the entire
            sample is used for training and early stopping is deactivated. Default value: 0.25.

        early_stopping : bool, optional
            Activates early stopping based on the validation loss (only if validation_split is not None). Default value:
            True.

        scale_inputs : bool, optional
            Scale the observables to zero mean and unit variance. Default value: True.

        shuffle_labels : bool, optional
            If True, the labels (`y`, `r_xz`, `t_xz`) are shuffled, while the observations (`x`) remain in their
            normal order. This serves as a closure test, in particular as cross-check against overfitting: an estimator
            trained with shuffle_labels=True should predict to likelihood ratios around 1 and scores around 0.

        limit_samplesize : int or None, optional
            If not None, only this number of samples (events) is used to train the estimator. Default value: None.

        memmap : bool, optional.
            If True, training files larger than 1 GB will not be loaded into memory at once. Default value: False.

        verbose : {"all", "many", "some", "few", "none}, optional
            Determines verbosity of training. Default value: "some".

        scale_parameters : bool, optional
            Whether parameters are rescaled to mean zero and unit variance before going into the neural network.
            Default value: True.

        Returns
        -------
        results: ndarray
            Results from SingleParameterizedRatioTrainer.train or DoubleParameterizedRatioTrainer.train for example

        """

        logger.info("Starting training")
        logger.info("  Method:                 %s", method)
        if method in ["cascal", "rascal", "alices"]:
            logger.info("  alpha:                  %s", alpha)
        logger.info("  Batch size:             %s", batch_size)
        logger.info("  Optimizer:              %s", optimizer)
        logger.info("  Epochs:                 %s", n_epochs)
        logger.info("  Learning rate:          %s initially, decaying to %s", initial_lr, final_lr)
        if optimizer == "sgd":
            logger.info("  Nesterov momentum:      %s", nesterov_momentum)
        logger.info("  Validation split:       %s", validation_split)
        logger.info("  Early stopping:         %s", early_stopping)
        logger.info("  Scale inputs:           %s", scale_inputs)
        logger.info("  Scale parameters:       %s", scale_parameters)
        logger.info("  Shuffle labels          %s", shuffle_labels)
        if limit_samplesize is None:
            logger.info("  Samples:                all")
        else:
            logger.info("  Samples:                %s", limit_samplesize)

        # Load training data
        logger.info("Loading training data")
        memmap_threshold = 1.0 if memmap else None
        theta = load_and_check(theta, memmap_files_larger_than_gb=memmap_threshold)
        x = load_and_check(x, memmap_files_larger_than_gb=memmap_threshold)
        y = load_and_check(y, memmap_files_larger_than_gb=memmap_threshold)
        r_xz = load_and_check(r_xz, memmap_files_larger_than_gb=memmap_threshold)
        t_xz = load_and_check(t_xz, memmap_files_larger_than_gb=memmap_threshold)

        self._check_required_data(method, r_xz, t_xz)

        # Infer dimensions of problem
        n_samples = x.shape[0]
        n_observables = x.shape[1]
        n_parameters = theta.shape[1]
        logger.info("Found %s samples with %s parameters and %s observables", n_samples, n_parameters, n_observables)

        # Limit sample size
        if limit_samplesize is not None and limit_samplesize < n_samples:
            logger.info("Only using %s of %s training samples", limit_samplesize, n_samples)
            x, theta, y, r_xz, t_xz = restrict_samplesize(limit_samplesize, x, theta, y, r_xz, t_xz)

        # Validation data
        external_validation = x_val is not None and y_val is not None and theta_val is not None
        if external_validation:
            theta_val = load_and_check(theta_val, memmap_files_larger_than_gb=memmap_threshold)
            x_val = load_and_check(x_val, memmap_files_larger_than_gb=memmap_threshold)
            y_val = load_and_check(y_val, memmap_files_larger_than_gb=memmap_threshold)
            r_xz_val = load_and_check(r_xz_val, memmap_files_larger_than_gb=memmap_threshold)
            t_xz_val = load_and_check(t_xz_val, memmap_files_larger_than_gb=memmap_threshold)

            logger.info("Found %s separate validation samples", x_val.shape[0])

            assert x_val.shape[1] == n_observables
            assert theta_val.shape[1] == n_parameters
            if r_xz is not None:
                assert r_xz_val is not None, "When providing r_xz and sep. validation data, also provide r_xz_val"
            if t_xz is not None:
                assert t_xz_val is not None, "When providing t_xz and sep. validation data, also provide t_xz_val"

        # Scale features
        if scale_inputs:
            self.initialize_input_transform(x, overwrite=False)
            x = self._transform_inputs(x)
            if external_validation:
                x_val = self._transform_inputs(x_val)
        else:
            self.initialize_input_transform(x, False, overwrite=False)

        # Scale parameters
        if scale_parameters:
            logger.info("Rescaling parameters")
            self.initialize_parameter_transform(theta)
            theta = self._transform_parameters(theta)
            t_xz = self._transform_score(t_xz, inverse=False)
            if external_validation:
                t_xz_val = self._transform_score(t_xz_val, inverse=False)
        else:
            self.initialize_parameter_transform(theta, False)

        # Shuffle labels
        if shuffle_labels:
            logger.info("Shuffling labels")
            y, r_xz, t_xz = shuffle(y, r_xz, t_xz)

        # Features
        if self.features is not None:
            x = x[:, self.features]
            logger.info("Only using %s of %s observables", x.shape[1], n_observables)
            n_observables = x.shape[1]
            if external_validation:
                x_val = x_val[:, self.features]

        # Check consistency of input with model
        if self.n_observables is None:
            self.n_observables = n_observables
        if self.n_parameters is None:
            self.n_parameters = n_parameters

        if n_parameters != self.n_parameters:
            raise RuntimeError(
                "Number of parameters does not match model: {} vs {}".format(n_parameters, self.n_parameters)
            )
        if n_observables != self.n_observables:
            raise RuntimeError(
                "Number of observables does not match model: {} vs {}".format(n_observables, self.n_observables)
            )

        # Data
        data = self._package_training_data(method, x, theta, y, r_xz, t_xz)
        if external_validation:
            data_val = self._package_training_data(method, x_val, theta_val, y_val, r_xz_val, t_xz_val)
        else:
            data_val = None

        # Create model
        if self.model is None:
            logger.info("Creating model")
            self._create_model()

        # Losses
        loss_functions, loss_labels, loss_weights = get_loss(method, alpha)

        # Optimizer
        opt, opt_kwargs = get_optimizer(optimizer, nesterov_momentum)

        # Train model
        logger.info("Training model")
        trainer = SingleParameterizedRatioTrainer(self.model, n_workers=n_workers)
        result = trainer.train(
            data=data,
            data_val=data_val,
            loss_functions=loss_functions,
            loss_weights=loss_weights,
            loss_labels=loss_labels,
            epochs=n_epochs,
            batch_size=batch_size,
            optimizer=opt,
            optimizer_kwargs=opt_kwargs,
            initial_lr=initial_lr,
            final_lr=final_lr,
            validation_split=validation_split,
            early_stopping=early_stopping,
            verbose=verbose,
            clip_gradient=clip_gradient,
        )
        return result

    def evaluate_log_likelihood_ratio(self, x, theta, test_all_combinations=True, evaluate_score=False):
        """
        Evaluates the log likelihood ratio for given observations x betwen the given parameter point theta and the
        reference hypothesis.

        Parameters
        ----------
        x : str or ndarray
            Observations or filename of a pickled numpy array.

        theta : ndarray or str
            Parameter points or filename of a pickled numpy array.

        test_all_combinations : bool, optional
            If False, the number of samples in the observable and theta
            files has to match, and the likelihood ratio is evaluated only for the combinations
            `r(x_i | theta0_i, theta1_i)`. If True, `r(x_i | theta0_j, theta1_j)` for all pairwise combinations `i, j`
            are evaluated. Default value: True.

        evaluate_score : bool, optional
            Sets whether in addition to the likelihood ratio the score is evaluated. Default value: False.

        Returns
        -------
        log_likelihood_ratio : ndarray
            The estimated log likelihood ratio. If test_all_combinations is True, the result has shape
            `(n_thetas, n_x)`. Otherwise, it has shape `(n_samples,)`.

        score : ndarray or None
            None if evaluate_score is False. Otherwise the derived estimated score at `theta0`. If test_all_combinations
            is True, the result has shape `(n_thetas, n_x, n_parameters)`. Otherwise, it has shape
            `(n_samples, n_parameters)`.

        """
        if self.model is None:
            raise ValueError("No model -- train or load model before evaluating it!")

        # Load training data
        logger.debug("Loading evaluation data")
        x = load_and_check(x)
        theta = load_and_check(theta)

        # Scale observables
        x = self._transform_inputs(x)
        theta = self._transform_parameters(theta)

        # Restrict features
        if self.features is not None:
            x = x[:, self.features]

        all_log_r_hat = []
        all_t_hat = []

        if test_all_combinations:
            logger.debug("Starting ratio evaluation for %s x-theta combinations", len(theta) * len(x))

            for i, this_theta in enumerate(theta):
                logger.debug("Starting ratio evaluation for thetas %s / %s: %s", i + 1, len(theta), this_theta)
                _, log_r_hat, t_hat, _ = evaluate_ratio_model(
                    model=self.model,
                    method_type="parameterized_ratio",
                    theta0s=[this_theta],
                    theta1s=None,
                    xs=x,
                    evaluate_score=evaluate_score,
                )

                t_hat = self._transform_score(t_hat, inverse=True)

                all_log_r_hat.append(log_r_hat)
                all_t_hat.append(t_hat)

            all_log_r_hat = np.array(all_log_r_hat)
            all_t_hat = np.array(all_t_hat)

        else:
            logger.debug("Starting ratio evaluation")
            _, all_log_r_hat, all_t_hat, _ = evaluate_ratio_model(
                model=self.model,
                method_type="parameterized_ratio",
                theta0s=theta,
                theta1s=None,
                xs=x,
                evaluate_score=evaluate_score,
            )

            all_t_hat = self._transform_score(all_t_hat, inverse=True)

        logger.debug("Evaluation done")
        return all_log_r_hat, all_t_hat

    def evaluate_log_likelihood_ratio_torch(self, x, theta, test_all_combinations=True):
        """
        Evaluates the log likelihood ratio for given observations x betwen the given parameter point theta and the
        reference hypothesis.

        Parameters
        ----------
        x : torch.tensor
            Observations.

        theta : torch.tensor
            Parameter points.

        test_all_combinations : bool, optional
            If False, the number of samples in the observable and theta
            files has to match, and the likelihood ratio is evaluated only for the combinations
            `r(x_i | theta0_i, theta1_i)`. If True, `r(x_i | theta0_j, theta1_j)` for all pairwise combinations `i, j`
            are evaluated. Default value: True.

        Returns
        -------
        log_likelihood_ratio : torch.tensor
            The estimated log likelihood ratio. If test_all_combinations is True, the result has shape
            `(n_thetas, n_x)`. Otherwise, it has shape `(n_samples,)`.

        """
        if self.model is None:
            raise ValueError("No model -- train or load model before evaluating it!")

        # Scale observables and parameters
        x = self._transform_inputs(x)
        theta = self._transform_parameters(theta)

        # Eval
        if test_all_combinations:
            logger.debug("Starting ratio evaluation for %s x-theta combinations", len(theta) * len(x))
            all_log_r_hat = []
            for theta_ in theta:
                theta_ = torch.stack([theta_ for _ in x])
                _, log_r_hat, _ = self.model(theta_, x)
                all_log_r_hat.append(log_r_hat[:, 0].unsqueeze(0))
            log_r_hat = torch.cat(all_log_r_hat, dim=0)
        else:
            logger.debug("Starting ratio evaluation")
            _, log_r_hat = self.model(theta, x)

        return log_r_hat

    def evaluate_log_likelihood(self, *args, **kwargs):
        raise TheresAGoodReasonThisDoesntWork(
            "This estimator can only estimate likelihood ratios, not the likelihood " "itself!"
        )
    
    def evaluate_score(self, x, theta, nuisance_mode="keep"):
        """
        Evaluates the scores for given observations x betwen at a given parameter point theta.
            
        Parameters
        ----------
        x : str or ndarray
            Observations or filename of a pickled numpy array.
            
        theta : ndarray or str
            Parameter points or filename of a pickled numpy array.
        
        nuisance_mode : {"auto", "keep", "profile", "project"}
            Decides how nuisance parameters are treated. If nuisance_mode is "keep", the
            returned score is always (n+k)-dimensional.
            
        Returns
        -------
        score : ndarray or None
            The estimated score at `theta`. If test_all_combinations is True, the
            result has shape `(n_thetas, n_x, n_parameters)`. Otherwise, it has shape
            `(n_samples, n_parameters)`.
            
        """
        if nuisance_mode == "keep":
            logger.debug("Keeping nuisance parameter in score")
        else:
            raise ValueError("Unknown nuisance_mode {}".format(nuisance_mode))
        
        _, all_t_hat = self.evaluate_log_likelihood_ratio(x, theta, test_all_combinations=False, evaluate_score=True)
        return all_t_hat

    def calculate_fisher_information(self, x, theta, weights=None, n_events=1, sum_events=True):
        fisher_information=super(ParameterizedRatioEstimator, self).calculate_fisher_information(x, theta, weights, n_events, sum_events)
        return fisher_information

    def evaluate(self, *args, **kwargs):
        return self.evaluate_log_likelihood_ratio(*args, **kwargs)

    def _create_model(self):
        self.model = DenseSingleParameterizedRatioModel(
            n_observables=self.n_observables,
            n_parameters=self.n_parameters,
            n_hidden=self.n_hidden,
            activation=self.activation,
            dropout_prob=self.dropout_prob,
        )

    @staticmethod
    def _check_required_data(method, r_xz, t_xz):
        if method in ["cascal", "alices", "rascal"] and t_xz is None:
            raise RuntimeError("Method {} requires joint score information".format(method))
        if method in ["rolr", "alice", "alices", "rascal"] and r_xz is None:
            raise RuntimeError("Method {} requires joint likelihood ratio information".format(method))

    @staticmethod
    def _package_training_data(method, x, theta, y, r_xz, t_xz):
        data = OrderedDict()
        data["x"] = x
        data["theta"] = theta
        data["y"] = y
        if method in ["rolr", "alice", "alices", "rascal"]:
            data["r_xz"] = r_xz
        if method in ["cascal", "alices", "rascal"]:
            data["t_xz"] = t_xz
        return data

    def _wrap_settings(self):
        settings = super(ParameterizedRatioEstimator, self)._wrap_settings()
        settings["estimator_type"] = "parameterized_ratio"
        return settings

    def _unwrap_settings(self, settings):
        super(ParameterizedRatioEstimator, self)._unwrap_settings(settings)

        estimator_type = str(settings["estimator_type"])
        if estimator_type != "parameterized_ratio":
            raise RuntimeError("Saved model is an incompatible estimator type {}.".format(estimator_type))


class MorphingAwareRatioEstimator(ParameterizedRatioEstimator):
    def __init__(
        self,
        morphing_setup_filename=None,
        optimize_morphing_basis=False,
        features=None,
        n_hidden=(100,),
        activation="tanh",
        dropout_prob=0.0,
    ):
        super(ParameterizedRatioEstimator, self).__init__(features, n_hidden, activation, dropout_prob)

        if morphing_setup_filename is not None:
            self.components, self.morphing_matrix = self._load_morphing_setup(
                morphing_setup_filename, optimize_morphing_basis
            )
            logger.info("Setting up morphing-aware ratio estimator with %s morphing components", len(self.components))
        else:
            self.components, self.morphing_matrix = None, None

    def train(self, *args, **kwargs):
        if self.morphing_matrix is None:
            raise RuntimeError(
                "Please provide morphing setup during instantiation or load a previously trained morphing-aware "
                "estimator!"
            )

        super(MorphingAwareRatioEstimator, self).train(*args, scale_parameters=False, **kwargs)

    def _load_morphing_setup(self, filename, optimize_morphing_basis=False):
        parameters, benchmarks, _, morphing_components, morphing_matrix, _, _, _, _, _, _, _ = load_madminer_settings(
            filename, include_nuisance_benchmarks=False
        )
        if optimize_morphing_basis:
            logger.info("Optimizing morphing basis for morphing-aware estimator")
            morpher = PhysicsMorpher(parameters_from_madminer=parameters)
            morpher.use_madminer_interface = False
            morpher.set_components(morphing_components)
            basis = morpher.optimize_basis(n_trials=1000, n_test_thetas=1000)
            logger.info("Found morphing basis:")
            for i, theta in enumerate(basis):
                logger.info("  Basis vector %s: %s", i + 1, theta)
            morphing_matrix = morpher.calculate_morphing_matrix(basis)

        return morphing_components, morphing_matrix

    def _create_model(self):
        self.model = DenseMorphingAwareRatioModel(
            components=self.components,
            morphing_matrix=self.morphing_matrix,
            n_observables=self.n_observables,
            n_parameters=self.n_parameters,
            n_hidden=self.n_hidden,
            activation=self.activation,
            dropout_prob=self.dropout_prob,
        )

    def _wrap_settings(self):
        settings = super(MorphingAwareRatioEstimator, self)._wrap_settings()
        settings["components"] = self.components.tolist()
        settings["morphing_matrix"] = self.morphing_matrix.tolist()
        return settings

    def _unwrap_settings(self, settings):
        super(MorphingAwareRatioEstimator, self)._unwrap_settings(settings)

        self.components = np.array(settings["components"])
        self.morphing_matrix = np.array(settings["morphing_matrix"])


class DoubleParameterizedRatioEstimator(ConditionalEstimator):
    """
    A neural estimator of the likelihood ratio as a function of the observation x, the numerator hypothesis theta0, and
    the denominator hypothesis theta1.

    Parameters
    ----------
    features : list of int or None, optional
        Indices of observables (features) that are used as input to the neural networks. If None, all observables
        are used. Default value: None.

    n_hidden : tuple of int, optional
        Units in each hidden layer in the neural networks. If method is 'nde' or 'scandal', this refers to the
        setup of each individual MADE layer. Default value: (100,).

    activation : {'tanh', 'sigmoid', 'relu'}, optional
        Activation function. Default value: 'tanh'.


    """

    def train(
        self,
        method,
        x,
        y,
        theta0,
        theta1,
        r_xz=None,
        t_xz0=None,
        t_xz1=None,
        x_val=None,
        y_val=None,
        theta0_val=None,
        theta1_val=None,
        r_xz_val=None,
        t_xz0_val=None,
        t_xz1_val=None,
        alpha=1.0,
        optimizer="amsgrad",
        n_epochs=50,
        batch_size=128,
        initial_lr=0.001,
        final_lr=0.0001,
        nesterov_momentum=None,
        validation_split=0.25,
        early_stopping=True,
        scale_inputs=True,
        shuffle_labels=False,
        limit_samplesize=None,
        memmap=False,
        verbose="some",
        scale_parameters=True,
        n_workers=8,
        clip_gradient=None,
    ):

        """
        Trains the network.

        Parameters
        ----------
        method : str
            The inference method used for training. Allowed values are 'alice', 'alices', 'carl', 'cascal', 'rascal',
            and 'rolr'.

        x : ndarray or str
            Observations, or filename of a pickled numpy array.

        y : ndarray or str
            Class labels (0 = numeerator, 1 = denominator), or filename of a pickled numpy array.

        theta0 : ndarray or str
            Numerator parameter point, or filename of a pickled numpy array.

        theta1 : ndarray or str
            Denominator parameter point, or filename of a pickled numpy array.

        r_xz : ndarray or str or None, optional
            Joint likelihood ratio, or filename of a pickled numpy array. Default value: None.

        t_xz0 : ndarray or str or None, optional
            Joint scores at theta0, or filename of a pickled numpy array. Default value: None.

        t_xz1 : ndarray or str or None, optional
            Joint scores at theta1, or filename of a pickled numpy array. Default value: None.

        x_val : ndarray or str or None, optional
            Validation observations, or filename of a pickled numpy array. If None
            and validation_split > 0, validation data will be randomly selected from the training data.
            Default value: None.

        y_val : ndarray or str or None, optional
            Validation labels (0 = numerator, 1 = denominator), or filename of a pickled numpy array. If None
            and validation_split > 0, validation data will be randomly selected from the training data.
            Default value: None.

        theta0_val : ndarray or str or None, optional
            Validation numerator parameter points, or filename of a pickled numpy array. If None
            and validation_split > 0, validation data will be randomly selected from the training data.
            Default value: None.

        theta1_val : ndarray or str or None, optional
            Validation denominator parameter points, or filename of a pickled numpy array. If None
            and validation_split > 0, validation data will be randomly selected from the training data.
            Default value: None.

        r_xz_val : ndarray or str or None, optional
            Validation joint likelihood ratio, or filename of a pickled numpy array. If None
            and validation_split > 0, validation data will be randomly selected from the training data.
            Default value: None.

        t_xz0_val : ndarray or str or None, optional
            Validation joint scores at theta0, or filename of a pickled numpy array. If None
            and validation_split > 0, validation data will be randomly selected from the training data.
            Default value: None.

        t_xz1_val : ndarray or str or None, optional
            Validation joint scores at theta1, or filename of a pickled numpy array. If None
            and validation_split > 0, validation data will be randomly selected from the training data.
            Default value: None.

        alpha : float, optional
            Hyperparameter weighting the score error in the loss function of the 'alices', 'rascal', and 'cascal'
            methods. Default value: 1.

        optimizer : {"adam", "amsgrad", "sgd"}, optional
            Optimization algorithm. Default value: "amsgrad".

        n_epochs : int, optional
            Number of epochs. Default value: 50.

        batch_size : int, optional
            Batch size. Default value: 128.

        initial_lr : float, optional
            Learning rate during the first epoch, after which it exponentially decays to final_lr. Default value:
            0.001.

        final_lr : float, optional
            Learning rate during the last epoch. Default value: 0.0001.

        nesterov_momentum : float or None, optional
            If trainer is "sgd", sets the Nesterov momentum. Default value: None.

        validation_split : float or None, optional
            Fraction of samples used  for validation and early stopping (if early_stopping is True). If None, the entire
            sample is used for training and early stopping is deactivated. Default value: 0.25.

        early_stopping : bool, optional
            Activates early stopping based on the validation loss (only if validation_split is not None). Default value:
            True.

        scale_inputs : bool, optional
            Scale the observables to zero mean and unit variance. Default value: True.

        shuffle_labels : bool, optional
            If True, the labels (`y`, `r_xz`, `t_xz`) are shuffled, while the observations (`x`) remain in their
            normal order. This serves as a closure test, in particular as cross-check against overfitting: an estimator
            trained with shuffle_labels=True should predict to likelihood ratios around 1 and scores around 0.

        limit_samplesize : int or None, optional
            If not None, only this number of samples (events) is used to train the estimator. Default value: None.

        memmap : bool, optional.
            If True, training files larger than 1 GB will not be loaded into memory at once. Default value: False.

        verbose : {"all", "many", "some", "few", "none}, optional
            Determines verbosity of training. Default value: "some".

        Returns
        -------
            None

        """

        logger.info("Starting training")
        logger.info("  Method:                 %s", method)
        if method in ["cascal", "rascal", "alices"]:
            logger.info("  alpha:                  %s", alpha)
        logger.info("  Batch size:             %s", batch_size)
        logger.info("  Optimizer:              %s", optimizer)
        logger.info("  Epochs:                 %s", n_epochs)
        logger.info("  Learning rate:          %s initially, decaying to %s", initial_lr, final_lr)
        if optimizer == "sgd":
            logger.info("  Nesterov momentum:      %s", nesterov_momentum)
        logger.info("  Validation split:       %s", validation_split)
        logger.info("  Early stopping:         %s", early_stopping)
        logger.info("  Scale inputs:           %s", scale_inputs)
        logger.info("  Shuffle labels          %s", shuffle_labels)
        if limit_samplesize is None:
            logger.info("  Samples:                all")
        else:
            logger.info("  Samples:                %s", limit_samplesize)

        # Load training data
        logger.info("Loading training data")
        memmap_threshold = 1.0 if memmap else None
        theta0 = load_and_check(theta0, memmap_files_larger_than_gb=memmap_threshold)
        theta1 = load_and_check(theta1, memmap_files_larger_than_gb=memmap_threshold)
        x = load_and_check(x, memmap_files_larger_than_gb=memmap_threshold)
        y = load_and_check(y, memmap_files_larger_than_gb=memmap_threshold)
        r_xz = load_and_check(r_xz, memmap_files_larger_than_gb=memmap_threshold)
        t_xz0 = load_and_check(t_xz0, memmap_files_larger_than_gb=memmap_threshold)
        t_xz1 = load_and_check(t_xz1, memmap_files_larger_than_gb=memmap_threshold)

        self._check_required_data(method, r_xz, t_xz0, t_xz1)

        # Infer dimensions of problem
        n_samples = x.shape[0]
        n_observables = x.shape[1]
        n_parameters = theta0.shape[1]
        logger.info("Found %s samples with %s parameters and %s observables", n_samples, n_parameters, n_observables)

        # Limit sample size
        if limit_samplesize is not None and limit_samplesize < n_samples:
            logger.info("Only using %s of %s training samples", limit_samplesize, n_samples)
            x, theta0, theta1, y, r_xz, t_xz0, t_xz1 = restrict_samplesize(
                limit_samplesize, x, theta0, theta1, y, r_xz, t_xz0, t_xz1
            )

        # Validation data
        external_validation = (
            x_val is not None and y_val is not None and theta0_val is not None and theta1_val is not None
        )
        if external_validation:
            theta0_val = load_and_check(theta0_val, memmap_files_larger_than_gb=memmap_threshold)
            theta1_val = load_and_check(theta1_val, memmap_files_larger_than_gb=memmap_threshold)
            x_val = load_and_check(x_val, memmap_files_larger_than_gb=memmap_threshold)
            y_val = load_and_check(y_val, memmap_files_larger_than_gb=memmap_threshold)
            r_xz_val = load_and_check(r_xz_val, memmap_files_larger_than_gb=memmap_threshold)
            t_xz0_val = load_and_check(t_xz0_val, memmap_files_larger_than_gb=memmap_threshold)
            t_xz1_val = load_and_check(t_xz1_val, memmap_files_larger_than_gb=memmap_threshold)

            logger.info("Found %s separate validation samples", x_val.shape[0])

            assert x_val.shape[1] == n_observables
            assert theta0_val.shape[1] == n_parameters
            assert theta1_val.shape[1] == n_parameters
            if r_xz is not None:
                assert r_xz_val is not None, "When providing r_xz and sep. validation data, also provide r_xz_val"
            if t_xz0 is not None:
                assert t_xz0_val is not None, "When providing t_xz0 and sep. validation data, also provide t_xz0_val"
            if t_xz1 is not None:
                assert t_xz1_val is not None, "When providing t_xz1 and sep. validation data, also provide t_xz1_val"

        # Scale features
        if scale_inputs:
            self.initialize_input_transform(x, overwrite=False)
            x = self._transform_inputs(x)
            if external_validation:
                x_val = self._transform_inputs(x_val)
        else:
            self.initialize_input_transform(x, False, overwrite=False)

        # Scale parameters
        if scale_parameters:
            logger.info("Rescaling parameters")
            self.initialize_parameter_transform(np.concatenate((theta0, theta1), 0))
            theta0 = self._transform_parameters(theta0)
            theta1 = self._transform_parameters(theta1)
            t_xz0 = self._transform_score(t_xz0, inverse=False)
            t_xz1 = self._transform_score(t_xz1, inverse=False)
            if external_validation:
                t_xz0_val = self._transform_score(t_xz0_val, inverse=False)
                t_xz1_val = self._transform_score(t_xz1_val, inverse=False)
        else:
            self.initialize_parameter_transform(np.concatenate((theta0, theta1), 0), False)

        # Shuffle labels
        if shuffle_labels:
            logger.info("Shuffling labels")
            y, r_xz, t_xz0, t_xz1 = shuffle(y, r_xz, t_xz0, t_xz1)

        # Features
        if self.features is not None:
            x = x[:, self.features]
            logger.info("Only using %s of %s observables", x.shape[1], n_observables)
            n_observables = x.shape[1]
            if external_validation:
                x_val = x_val[:, self.features]

        # Check consistency of input with model
        if self.n_observables is None:
            self.n_observables = n_observables
        if self.n_parameters is None:
            self.n_parameters = n_parameters

        if n_parameters != self.n_parameters:
            raise RuntimeError(
                "Number of parameters does not match model: {} vs {}".format(n_parameters, self.n_parameters)
            )
        if n_observables != self.n_observables:
            raise RuntimeError(
                "Number of observables does not match model: {} vs {}".format(n_observables, self.n_observables)
            )

        # Data
        data = self._package_training_data(method, x, theta0, theta1, y, r_xz, t_xz0, t_xz1)
        if external_validation:
            data_val = self._package_training_data(
                method, x_val, theta0_val, theta1_val, y_val, r_xz_val, t_xz0_val, t_xz1_val
            )
        else:
            data_val = None

        # Create model
        if self.model is None:
            logger.info("Creating model")
            self._create_model()

        # Losses
        loss_functions, loss_labels, loss_weights = get_loss(method + "2", alpha)

        # Optimizer
        opt, opt_kwargs = get_optimizer(optimizer, nesterov_momentum)

        # Train model
        logger.info("Training model")
        trainer = DoubleParameterizedRatioTrainer(self.model, n_workers=n_workers)
        result = trainer.train(
            data=data,
            data_val=data_val,
            loss_functions=loss_functions,
            loss_weights=loss_weights,
            loss_labels=loss_labels,
            epochs=n_epochs,
            batch_size=batch_size,
            optimizer=opt,
            optimizer_kwargs=opt_kwargs,
            initial_lr=initial_lr,
            final_lr=final_lr,
            validation_split=validation_split,
            early_stopping=early_stopping,
            verbose=verbose,
            clip_gradient=clip_gradient,
        )
        return result

    def evaluate_log_likelihood_ratio(self, x, theta0, theta1, test_all_combinations=True, evaluate_score=False):
        """
        Evaluates the log likelihood ratio as a function of the observation x, the numerator hypothesis theta0, and
        the denominator hypothesis theta1.

        Parameters
        ----------
        x : str or ndarray
            Observations or filename of a pickled numpy array.

        theta0 : ndarray or str
            Numerator parameter points or filename of a pickled numpy array.

        theta1 : ndarray or str
            Denominator parameter points or filename of a pickled numpy array.

        test_all_combinations : bool, optional
            If False, the number of samples in the observable and theta
            files has to match, and the likelihood ratio is evaluated only for the combinations
            `r(x_i | theta0_i, theta1_i)`. If True, `r(x_i | theta0_j, theta1_j)` for all pairwise combinations `i, j`
            are evaluated. Default value: True.

        evaluate_score : bool, optional
            Sets whether in addition to the likelihood ratio the score is evaluated. Default value: False.

        Returns
        -------
        log_likelihood_ratio : ndarray
            The estimated log likelihood ratio. If test_all_combinations is True, the result has shape
            `(n_thetas, n_x)`. Otherwise, it has shape `(n_samples,)`.

        score0 : ndarray or None
            None if evaluate_score is False. Otherwise the derived estimated score at `theta0`. If test_all_combinations
            is True, the result has shape `(n_thetas, n_x, n_parameters)`. Otherwise, it has shape
            `(n_samples, n_parameters)`.

        score1 : ndarray or None
            None if evaluate_score is False. Otherwise the derived estimated score at `theta1`. If test_all_combinations
            is True, the result has shape `(n_thetas, n_x, n_parameters)`. Otherwise, it has shape
            `(n_samples, n_parameters)`.

        """
        if self.model is None:
            raise ValueError("No model -- train or load model before evaluating it!")

        # Load training data
        logger.debug("Loading evaluation data")
        x = load_and_check(x)
        theta0 = load_and_check(theta0)
        theta1 = load_and_check(theta1)

        # Scale observables
        x = self._transform_inputs(x)

        # Restrict features
        if self.features is not None:
            x = x[:, self.features]

        # Balance thetas
        if len(theta1) > len(theta0):
            theta0 = [theta0[i % len(theta0)] for i in range(len(theta1))]
        elif len(theta1) < len(theta0):
            theta1 = [theta1[i % len(theta1)] for i in range(len(theta0))]

        all_log_r_hat = []
        all_t_hat0 = []
        all_t_hat1 = []

        if test_all_combinations:
            logger.debug("Starting ratio evaluation for %s x-theta combinations", len(theta0) * len(x))

            for i, (this_theta0, this_theta1) in enumerate(zip(theta0, theta1)):
                logger.debug(
                    "Starting ratio evaluation for thetas %s / %s: %s vs %s",
                    i + 1,
                    len(theta0),
                    this_theta0,
                    this_theta1,
                )
                _, log_r_hat, t_hat0, t_hat1 = evaluate_ratio_model(
                    model=self.model,
                    method_type="double_parameterized_ratio",
                    theta0s=[this_theta0],
                    theta1s=[this_theta1],
                    xs=x,
                    evaluate_score=evaluate_score,
                )

                all_log_r_hat.append(log_r_hat)
                all_t_hat0.append(t_hat0)
                all_t_hat1.append(t_hat1)

            all_log_r_hat = np.array(all_log_r_hat)
            all_t_hat0 = np.array(all_t_hat0)
            all_t_hat1 = np.array(all_t_hat1)

        else:
            logger.debug("Starting ratio evaluation")
            _, all_log_r_hat, all_t_hat0, all_t_hat1 = evaluate_ratio_model(
                model=self.model,
                method_type="double_parameterized_ratio",
                theta0s=theta0,
                theta1s=theta1,
                xs=x,
                evaluate_score=evaluate_score,
            )

        logger.debug("Evaluation done")
        return all_log_r_hat, all_t_hat0, all_t_hat1

    def evaluate_log_likelihood(self, *args, **kwargs):
        raise TheresAGoodReasonThisDoesntWork(
            "This estimator can only estimate likelihood ratios, not the likelihood " "itself!"
        )

    def evaluate_score(self, *args, **kwargs):
        raise NotImplementedError("Please use evaluate_log_likelihood_ratio(evaluate_score=True).")

    def calculate_fisher_information(self, *args, **kwargs):
        raise NotImplementedError(
            "Please use evaluate_log_likelihood_ratio(evaluate_score=True) and calculate the "
            "Fisher information manually."
        )

    def evaluate(self, *args, **kwargs):
        return self.evaluate_log_likelihood_ratio(*args, **kwargs)

    def _create_model(self):
        self.model = DenseDoublyParameterizedRatioModel(
            n_observables=self.n_observables,
            n_parameters=self.n_parameters,
            n_hidden=self.n_hidden,
            activation=self.activation,
            dropout_prob=self.dropout_prob,
        )

    @staticmethod
    def _check_required_data(method, r_xz, t_xz0, t_xz1):
        if method in ["cascal", "alices", "rascal"] and (t_xz0 is None or t_xz1 is None):
            raise RuntimeError("Method {} requires joint score information".format(method))
        if method in ["rolr", "alice", "alices", "rascal"] and r_xz is None:
            raise RuntimeError("Method {} requires joint likelihood ratio information".format(method))

    @staticmethod
    def _package_training_data(method, x, theta0, theta1, y, r_xz, t_xz0, t_xz1):
        data = OrderedDict()
        data["x"] = x
        data["theta0"] = theta0
        data["theta1"] = theta1
        data["y"] = y
        if method in ["rolr", "alice", "alices", "rascal"]:
            data["r_xz"] = r_xz
        if method in ["cascal", "alices", "rascal"]:
            data["t_xz0"] = t_xz0
            data["t_xz1"] = t_xz1
        return data

    def _wrap_settings(self):
        settings = super(DoubleParameterizedRatioEstimator, self)._wrap_settings()
        settings["estimator_type"] = "double_parameterized_ratio"
        return settings

    def _unwrap_settings(self, settings):
        super(DoubleParameterizedRatioEstimator, self)._unwrap_settings(settings)

        estimator_type = str(settings["estimator_type"])
        if estimator_type != "double_parameterized_ratio":
            raise RuntimeError("Saved model is an incompatible estimator type {}.".format(estimator_type))


class ScoreEstimator(Estimator):
    """ A neural estimator of the score evaluated at a fixed reference hypothesis as a function of the
     observation x.

    Parameters
    ----------
    features : list of int or None, optional
        Indices of observables (features) that are used as input to the neural networks. If None, all observables
        are used. Default value: None.

    n_hidden : tuple of int, optional
        Units in each hidden layer in the neural networks. If method is 'nde' or 'scandal', this refers to the
        setup of each individual MADE layer. Default value: (100,).

    activation : {'tanh', 'sigmoid', 'relu'}, optional
        Activation function. Default value: 'tanh'.

    """

    def __init__(self, features=None, n_hidden=(100,), activation="tanh", dropout_prob=0.0):
        super(ScoreEstimator, self).__init__(features, n_hidden, activation, dropout_prob)

        self.nuisance_profile_matrix = None
        self.nuisance_project_matrix = None
        self.nuisance_mode_default = "keep"

    def train(
        self,
        method,
        x,
        t_xz,
        x_val=None,
        t_xz_val=None,
        optimizer="amsgrad",
        n_epochs=50,
        batch_size=128,
        initial_lr=0.001,
        final_lr=0.0001,
        nesterov_momentum=None,
        validation_split=0.25,
        early_stopping=True,
        scale_inputs=True,
        shuffle_labels=False,
        limit_samplesize=None,
        memmap=False,
        verbose="some",
        n_workers=8,
        clip_gradient=None,
    ):

        """
        Trains the network.

        Parameters
        ----------
        method : str
            The inference method used for training. Currently values are 'sally' and 'sallino', but at the training
            stage they are identical. So right now it doesn't matter which one you use.

        x : ndarray or str
            Path to an unweighted sample of observations, as saved by the `madminer.sampling.SampleAugmenter` functions.
            Required for all inference methods.

        t_xz : ndarray or str
            Joint scores at the reference hypothesis, or filename of a pickled numpy array.

        optimizer : {"adam", "amsgrad", "sgd"}, optional
            Optimization algorithm. Default value: "amsgrad".

        n_epochs : int, optional
            Number of epochs. Default value: 50.

        batch_size : int, optional
            Batch size. Default value: 128.

        initial_lr : float, optional
            Learning rate during the first epoch, after which it exponentially decays to final_lr. Default value:
            0.001.

        final_lr : float, optional
            Learning rate during the last epoch. Default value: 0.0001.

        nesterov_momentum : float or None, optional
            If trainer is "sgd", sets the Nesterov momentum. Default value: None.

        validation_split : float or None, optional
            Fraction of samples used  for validation and early stopping (if early_stopping is True). If None, the entire
            sample is used for training and early stopping is deactivated. Default value: 0.25.

        early_stopping : bool, optional
            Activates early stopping based on the validation loss (only if validation_split is not None). Default value:
            True.

        scale_inputs : bool, optional
            Scale the observables to zero mean and unit variance. Default value: True.

        shuffle_labels : bool, optional
            If True, the labels (`y`, `r_xz`, `t_xz`) are shuffled, while the observations (`x`) remain in their
            normal order. This serves as a closure test, in particular as cross-check against overfitting: an estimator
            trained with shuffle_labels=True should predict to likelihood ratios around 1 and scores around 0.

        limit_samplesize : int or None, optional
            If not None, only this number of samples (events) is used to train the estimator. Default value: None.

        memmap : bool, optional.
            If True, training files larger than 1 GB will not be loaded into memory at once. Default value: False.

        verbose : {"all", "many", "some", "few", "none}, optional
            Determines verbosity of training. Default value: "some".

        Returns
        -------
            None

        """

        if method not in ["sally", "sallino"]:
            logger.warning("Method %s not allowed for score estimators. Using 'sally' instead.", method)
            method = "sally"

        logger.info("Starting training")
        logger.info("  Batch size:             %s", batch_size)
        logger.info("  Optimizer:              %s", optimizer)
        logger.info("  Epochs:                 %s", n_epochs)
        logger.info("  Learning rate:          %s initially, decaying to %s", initial_lr, final_lr)
        if optimizer == "sgd":
            logger.info("  Nesterov momentum:      %s", nesterov_momentum)
        logger.info("  Validation split:       %s", validation_split)
        logger.info("  Early stopping:         %s", early_stopping)
        logger.info("  Scale inputs:           %s", scale_inputs)
        logger.info("  Shuffle labels          %s", shuffle_labels)
        if limit_samplesize is None:
            logger.info("  Samples:                all")
        else:
            logger.info("  Samples:                %s", limit_samplesize)

        # Load training data
        logger.info("Loading training data")
        memmap_threshold = 1.0 if memmap else None
        x = load_and_check(x, memmap_files_larger_than_gb=memmap_threshold)
        t_xz = load_and_check(t_xz, memmap_files_larger_than_gb=memmap_threshold)

        # Infer dimensions of problem
        n_samples = x.shape[0]
        n_observables = x.shape[1]
        n_parameters = t_xz.shape[1]
        logger.info("Found %s samples with %s parameters and %s observables", n_samples, n_parameters, n_observables)

        # Limit sample size
        if limit_samplesize is not None and limit_samplesize < n_samples:
            logger.info("Only using %s of %s training samples", limit_samplesize, n_samples)
            x, t_xz = restrict_samplesize(limit_samplesize, x, t_xz)

        # Validation data
        external_validation = x_val is not None and t_xz_val is not None
        if external_validation:
            x_val = load_and_check(x_val, memmap_files_larger_than_gb=memmap_threshold)
            t_xz_val = load_and_check(t_xz_val, memmap_files_larger_than_gb=memmap_threshold)

            logger.info("Found %s separate validation samples", x_val.shape[0])

            assert x_val.shape[1] == n_observables
            assert t_xz_val.shape[1] == n_parameters

        # Scale features
        if scale_inputs:
            self.initialize_input_transform(x, overwrite=False)
            x = self._transform_inputs(x)
            if external_validation:
                x_val = self._transform_inputs(x_val)
        else:
            self.initialize_input_transform(x, False, overwrite=False)

        # Shuffle labels
        if shuffle_labels:
            logger.info("Shuffling labels")
            logger.warning("Are you sure you want this?")
            t_xz = shuffle(t_xz)

        # Features
        if self.features is not None:
            x = x[:, self.features]
            logger.info("Only using %s of %s observables", x.shape[1], n_observables)
            n_observables = x.shape[1]
            if external_validation:
                x_val = x_val[:, self.features]

        # Check consistency of input with model
        if self.n_observables is None:
            self.n_observables = n_observables
        if self.n_parameters is None:
            self.n_parameters = n_parameters

        if n_parameters != self.n_parameters:
            raise RuntimeError(
                "Number of parameters does not match model: {} vs {}".format(n_parameters, self.n_parameters)
            )
        if n_observables != self.n_observables:
            raise RuntimeError(
                "Number of observables does not match model: {} vs {}".format(n_observables, self.n_observables)
            )

        # Data
        data = self._package_training_data(x, t_xz)
        if external_validation:
            data_val = self._package_training_data(x_val, t_xz_val)
        else:
            data_val = None

        # Create model
        if self.model is None:
            logger.info("Creating model")
            self._create_model()

        # Losses
        loss_functions, loss_labels, loss_weights = get_loss(method, None)

        # Optimizer
        opt, opt_kwargs = get_optimizer(optimizer, nesterov_momentum)

        # Train model
        logger.info("Training model")
        trainer = LocalScoreTrainer(self.model, n_workers=n_workers)
        result = trainer.train(
            data=data,
            data_val=data_val,
            loss_functions=loss_functions,
            loss_weights=loss_weights,
            loss_labels=loss_labels,
            epochs=n_epochs,
            batch_size=batch_size,
            optimizer=opt,
            optimizer_kwargs=opt_kwargs,
            initial_lr=initial_lr,
            final_lr=final_lr,
            validation_split=validation_split,
            early_stopping=early_stopping,
            verbose=verbose,
            clip_gradient=clip_gradient,
        )
        return result

    def set_nuisance(self, fisher_information, parameters_of_interest):
        """
        Prepares the calculation of profiled scores, see https://arxiv.org/pdf/1903.01473.pdf.

        Parameters
        ----------
        fisher_information : ndarray
            Fisher informatioin with shape `(n_parameters, n_parameters)`.

        parameters_of_interest : list of int
            List of int, with 0 <= remaining_compoinents[i] < n_parameters. Denotes which parameters are kept in the
            profiling, and their new order.

        Returns
        -------
            None

        """
        if fisher_information.shape != (self.n_parameters, self.n_parameters):
            raise ValueError(
                "Fisher information has wrong shape {}, expected {}".format(
                    fisher_information.shape, (self.n_parameters, self.n_parameters)
                )
            )

        n_parameters_of_interest = len(parameters_of_interest)

        # Separate Fisher information parts
        nuisance_parameters, information_phys, information_mix, information_nuisance = separate_information_blocks(
            fisher_information, parameters_of_interest
        )

        # Calculate projection matrix
        self.nuisance_project_matrix = np.zeros((n_parameters_of_interest, self.n_parameters))  # (n_phys, n_all)
        for theta_new, theta_old in enumerate(parameters_of_interest):
            self.nuisance_project_matrix[theta_new, theta_old] = 1.0

        logger.debug("Nuisance projection matrix:/n%s", self.nuisance_project_matrix)

        # Calculate profiling matrix
        inverse_information_nuisance = np.linalg.inv(information_nuisance)  # (n_nuisance, n_nuisance)
        profiling_matrix = -information_mix.T.dot(inverse_information_nuisance)  # (n_phys, n_nuisance)

        self.nuisance_profile_matrix = np.copy(self.nuisance_project_matrix)  # (n_phys, n_all)
        for theta_new, theta_old in enumerate(parameters_of_interest):
            for nuis_new, nuis_old in enumerate(nuisance_parameters):
                self.nuisance_profile_matrix[theta_new, nuis_old] += profiling_matrix[theta_new, nuis_new]

        logger.debug("Nuisance profiling matrix:/n%s", self.nuisance_project_matrix)

    def evaluate_score(self, x, theta=None, nuisance_mode="auto"):
        """
        Evaluates the score.

        Parameters
        ----------
        x : str or ndarray
            Observations, or filename of a pickled numpy array.
            
        theta: None or ndarray, optional
            Has no effect for ScoreEstimator. Introduced just for conformity with other Estimators.

        nuisance_mode : {"auto", "keep", "profile", "project"}
            Decides how nuisance parameters are treated. If nuisance_mode is "auto", the returned score is the (n+k)-
            dimensional score in the space of n parameters of interest and k nuisance parameters if `set_profiling`
            has not been called, and the n-dimensional profiled score in the space of the parameters of interest
            if it has been called. For "keep", the returned score is always (n+k)-dimensional. For "profile", it is
            the n-dimensional profiled score. For "project", it is the n-dimensional projected score, i.e. ignoring
            the nuisance parameters.

        Returns
        -------
        score : ndarray
            Estimated score with shape `(n_observations, n_parameters)`.
        """

        if self.model is None:
            raise ValueError("No model -- train or load model before evaluating it!")

        if nuisance_mode == "auto":
            logger.debug("Using nuisance mode %s", self.nuisance_mode_default)
            nuisance_mode = self.nuisance_mode_default

        # Load training data
        if isinstance(x, str):
            logger.debug("Loading evaluation data")
        x = load_and_check(x)

        # Scale observables
        x = self._transform_inputs(x)

        # Restrict featuers
        if self.features is not None:
            x = x[:, self.features]

        # Evaluation
        logger.debug("Starting score evaluation")
        t_hat = evaluate_local_score_model(model=self.model, xs=x)

        # Treatment of nuisance paramters
        if nuisance_mode == "keep":
            logger.debug("Keeping nuisance parameter in score")

        elif nuisance_mode == "project":
            if self.nuisance_project_matrix is None:
                raise ValueError(
                    "evaluate_score() was called with nuisance_mode = project, but nuisance parameters "
                    "have not been set up yet. Please call set_nuisance() first!"
                )
            logger.debug("Projecting nuisance parameter from score")
            t_hat = np.einsum("ij,xj->xi", self.nuisance_project_matrix, t_hat)

        elif nuisance_mode == "profile":
            if self.nuisance_profile_matrix is None:
                raise ValueError(
                    "evaluate_score() was called with nuisance_mode = profile, but nuisance parameters "
                    "have not been set up yet. Please call set_nuisance() first!"
                )
            logger.debug("Profiling nuisance parameter from score")
            t_hat = np.einsum("ij,xj->xi", self.nuisance_profile_matrix, t_hat)

        else:
            raise ValueError("Unknown nuisance_mode {}".format(nuisance_mode))

        return t_hat

    def evaluate_log_likelihood(self, *args, **kwargs):
        raise TheresAGoodReasonThisDoesntWork("This estimator can only estimate the score, not the likelihood!")

    def evaluate_log_likelihood_ratio(self, *args, **kwargs):
        raise TheresAGoodReasonThisDoesntWork("This estimator can only estimate the score, not the likelihood ratio!")

    def evaluate(self, *args, **kwargs):
        return self.evaluate_score(*args, **kwargs)

<<<<<<< HEAD
    def calculate_fisher_information(self, x, theta=None, weights=None, n_events=1, sum_events=True):
        fisher_information=super(ScoreEstimator, self).calculate_fisher_information(x, theta, weights, n_events, sum_events)
=======
    def calculate_fisher_information(self, x, weights=None, n_events=1, sum_events=True):
        """
        Calculates the expected Fisher information matrix based on the kinematic information in a given number of
        events.

        Parameters
        ----------
        x : str or ndarray
            Sample of observations, or path to numpy file with observations. Note that this sample has to be sampled
            from the reference parameter where the score is estimated with the SALLY / SALLINO estimator.

        weights : None or ndarray, optional
            Weights for the observations. If None, all events are taken to have equal weight. Default value: None.

        n_events : float, optional
            Expected number of events for which the kinematic Fisher information should be calculated. Default value: 1.

        sum_events : bool, optional
            If True, the expected Fisher information summed over the events x is calculated. If False, the per-event
            Fisher information for each event is returned. Default value: True.

        Returns
        -------
        fisher_information : ndarray
            Expected kinematic Fisher information matrix with shape `(n_events, n_parameters, n_parameters)` if
            sum_events is False or `(n_parameters, n_parameters)` if sum_events is True.

        """
        if self.model is None:
            raise ValueError("No model -- train or load model before evaluating it!")

        # Load training data
        logger.debug("Loading evaluation data")
        x = load_and_check(x)
        n_samples = x.shape[0]

        # Scale observables
        x = self._transform_inputs(x)

        # Restrict featuers
        if self.features is not None:
            x = x[:, self.features]

        # Estimate scores
        t_hats = evaluate_local_score_model(model=self.model, xs=x)

        # Weights
        if weights is None:
            weights = np.ones(n_samples)
        weights /= np.sum(weights)

        # Calculate Fisher information
        logger.debug("Calculating Fisher information")
        if sum_events:
            fisher_information = float(n_events) * np.einsum("n,ni,nj->ij", weights, t_hats, t_hats)
        else:
            fisher_information = float(n_events) * np.einsum("n,ni,nj->nij", weights, t_hats, t_hats)

        # Calculate expected score
        expected_score = np.mean(t_hats, axis=0)
        logger.debug("Expected per-event score (should be close to zero): %s", expected_score)

>>>>>>> 9d5adf3d
        return fisher_information
    
    def save(self, filename, save_model=False):
        super(ScoreEstimator, self).save(filename, save_model)

        # Also save Fisher information information for profiling / projections
        if self.nuisance_profile_matrix is not None and self.nuisance_project_matrix is not None:
            logger.debug(
                "Saving nuisance profiling / projection information to %s_nuisance_profile_matrix.npy and "
                "%s_nuisance_project_matrix.npy",
                filename,
                filename,
            )
            np.save(filename + "_nuisance_profile_matrix.npy", self.nuisance_profile_matrix)
            np.save(filename + "_nuisance_project_matrix.npy", self.nuisance_project_matrix)

    def load(self, filename):
        super(ScoreEstimator, self).load(filename)

        # Load scaling
        try:
            self.nuisance_profile_matrix = np.load(filename + "_nuisance_profile_matrix.npy")
            self.nuisance_project_matrix = np.load(filename + "_nuisance_project_matrix.npy")
            logger.debug(
                "  Found nuisance profiling / projection matrices:\nProfiling:\n%s\nProjection:\n%s",
                self.nuisance_profile_matrix,
                self.nuisance_project_matrix,
            )
        except:
            logger.debug("Did not find nuisance profiling / projection setup in %s", filename)
            self.nuisance_profile_matrix = None
            self.nuisance_project_matrix = None

    def _create_model(self):
        self.model = DenseLocalScoreModel(
            n_observables=self.n_observables,
            n_parameters=self.n_parameters,
            n_hidden=self.n_hidden,
            activation=self.activation,
            dropout_prob=self.dropout_prob,
        )

    @staticmethod
    def _package_training_data(x, t_xz):
        data = OrderedDict()
        data["x"] = x
        data["t_xz"] = t_xz
        return data

    def _wrap_settings(self):
        settings = super(ScoreEstimator, self)._wrap_settings()
        settings["estimator_type"] = "score"
        settings["nuisance_mode_default"] = self.nuisance_mode_default
        return settings

    def _unwrap_settings(self, settings):
        super(ScoreEstimator, self)._unwrap_settings(settings)

        estimator_type = str(settings["estimator_type"])
        if estimator_type != "score":
            raise RuntimeError("Saved model is an incompatible estimator type {}.".format(estimator_type))

        try:
            self.nuisance_mode_default = str(settings["nuisance_mode_default"])
        except KeyError:
            self.nuisance_mode_default = "keep"
            logger.warning("Did not find entry nuisance_mode_default in saved model, using default 'keep'.")


class LikelihoodEstimator(ConditionalEstimator):
    """ A neural estimator of the density or likelihood evaluated at a reference hypothesis as a function
     of the observation x.

    Parameters
    ----------
    features : list of int or None, optional
        Indices of observables (features) that are used as input to the neural networks. If None, all observables
        are used. Default value: None.

    n_components : int, optional
        The number of Gaussian base components in a MADE MoG. If 1, a plain MADE is used.
        Default value: 1.

    n_mades : int, optional
        The number of MADE layers. Default value: 3.


    n_hidden : tuple of int, optional
        Units in each hidden layer in the neural networks. If method is 'nde' or 'scandal', this refers to the
        setup of each individual MADE layer. Default value: (100,).

    activation : {'tanh', 'sigmoid', 'relu'}, optional
        Activation function. Default value: 'tanh'.

    batch_norm : None or floar, optional
        If not None, batch normalization is used, where this value sets the alpha parameter in the calculation
        of the running average of the mean and variance. Default value: None.


    """

    def __init__(self, features=None, n_components=1, n_mades=5, n_hidden=(100,), activation="tanh", batch_norm=None):
        super(LikelihoodEstimator, self).__init__(features, n_hidden, activation, dropout_prob=0.0)

        self.n_components = n_components
        self.n_mades = n_mades
        self.batch_norm = batch_norm

    def train(
        self,
        method,
        x,
        theta,
        t_xz=None,
        x_val=None,
        theta_val=None,
        t_xz_val=None,
        alpha=1.0,
        optimizer="amsgrad",
        n_epochs=50,
        batch_size=128,
        initial_lr=0.001,
        final_lr=0.0001,
        nesterov_momentum=None,
        validation_split=0.25,
        early_stopping=True,
        scale_inputs=True,
        shuffle_labels=False,
        limit_samplesize=None,
        memmap=False,
        verbose="some",
        scale_parameters=True,
        n_workers=8,
        clip_gradient=None,
    ):

        """
        Trains the network.

        Parameters
        ----------
        method : str
            The inference method used for training. Allowed values are 'nde' and 'scandal'.

        x : ndarray or str
            Observations, or filename of a pickled numpy array.

        theta : ndarray or str
            Numerator parameter point, or filename of a pickled numpy array.

        t_xz : ndarray or str or None, optional
            Joint scores at theta, or filename of a pickled numpy array. Default value: None.

        x_val : ndarray or str or None, optional
            Validation observations, or filename of a pickled numpy array. If None
            and validation_split > 0, validation data will be randomly selected from the training data.
            Default value: None.

        theta_val : ndarray or str or None, optional
            Validation numerator parameter points, or filename of a pickled numpy array. If None
            and validation_split > 0, validation data will be randomly selected from the training data.
            Default value: None.

        t_xz_val : ndarray or str or None, optional
            Validation joint scores at theta, or filename of a pickled numpy array. If None
            and validation_split > 0, validation data will be randomly selected from the training data.
            Default value: None.

        alpha : float, optional
            Hyperparameter weighting the score error in the loss function of the 'alices', 'rascal', and 'cascal'
            methods. Default value: 1.

        optimizer : {"adam", "amsgrad", "sgd"}, optional
            Optimization algorithm. Default value: "amsgrad".

        n_epochs : int, optional
            Number of epochs. Default value: 50.

        batch_size : int, optional
            Batch size. Default value: 128.

        initial_lr : float, optional
            Learning rate during the first epoch, after which it exponentially decays to final_lr. Default value:
            0.001.

        final_lr : float, optional
            Learning rate during the last epoch. Default value: 0.0001.

        nesterov_momentum : float or None, optional
            If trainer is "sgd", sets the Nesterov momentum. Default value: None.

        validation_split : float or None, optional
            Fraction of samples used  for validation and early stopping (if early_stopping is True). If None, the entire
            sample is used for training and early stopping is deactivated. Default value: 0.25.

        early_stopping : bool, optional
            Activates early stopping based on the validation loss (only if validation_split is not None). Default value:
            True.

        scale_inputs : bool, optional
            Scale the observables to zero mean and unit variance. Default value: True.

        shuffle_labels : bool, optional
            If True, the labels (`y`, `r_xz`, `t_xz`) are shuffled, while the observations (`x`) remain in their
            normal order. This serves as a closure test, in particular as cross-check against overfitting: an estimator
            trained with shuffle_labels=True should predict to likelihood ratios around 1 and scores around 0.

        limit_samplesize : int or None, optional
            If not None, only this number of samples (events) is used to train the estimator. Default value: None.

        memmap : bool, optional.
            If True, training files larger than 1 GB will not be loaded into memory at once. Default value: False.

        verbose : {"all", "many", "some", "few", "none}, optional
            Determines verbosity of training. Default value: "some".

        scale_parameters : bool, optional
            Whether parameters are rescaled to mean zero and unit variance before going into the neural network.
            Default value: True.

        Returns
        -------
            None

        """

        logger.info("Starting training")
        logger.info("  Method:                 %s", method)
        if method == "scandal":
            logger.info("  alpha:                  %s", alpha)
        logger.info("  Batch size:             %s", batch_size)
        logger.info("  Optimizer:              %s", optimizer)
        logger.info("  Epochs:                 %s", n_epochs)
        logger.info("  Learning rate:          %s initially, decaying to %s", initial_lr, final_lr)
        if optimizer == "sgd":
            logger.info("  Nesterov momentum:      %s", nesterov_momentum)
        logger.info("  Validation split:       %s", validation_split)
        logger.info("  Early stopping:         %s", early_stopping)
        logger.info("  Scale inputs:           %s", scale_inputs)
        logger.info("  Shuffle labels          %s", shuffle_labels)
        if limit_samplesize is None:
            logger.info("  Samples:                all")
        else:
            logger.info("  Samples:                %s", limit_samplesize)

        # Load training data
        logger.info("Loading training data")
        memmap_threshold = 1.0 if memmap else None
        theta = load_and_check(theta, memmap_files_larger_than_gb=memmap_threshold)
        x = load_and_check(x, memmap_files_larger_than_gb=memmap_threshold)
        t_xz = load_and_check(t_xz, memmap_files_larger_than_gb=memmap_threshold)

        self._check_required_data(method, t_xz)

        # Infer dimensions of problem
        n_samples = x.shape[0]
        n_observables = x.shape[1]
        n_parameters = theta.shape[1]
        logger.info("Found %s samples with %s parameters and %s observables", n_samples, n_parameters, n_observables)

        # Limit sample size
        if limit_samplesize is not None and limit_samplesize < n_samples:
            logger.info("Only using %s of %s training samples", limit_samplesize, n_samples)
            x, theta, t_xz = restrict_samplesize(limit_samplesize, x, theta, t_xz)

        # Validation data
        external_validation = x_val is not None and theta_val is not None
        if external_validation:
            theta_val = load_and_check(theta_val, memmap_files_larger_than_gb=memmap_threshold)
            x_val = load_and_check(x_val, memmap_files_larger_than_gb=memmap_threshold)
            t_xz_val = load_and_check(t_xz_val, memmap_files_larger_than_gb=memmap_threshold)

            logger.info("Found %s separate validation samples", x_val.shape[0])

            assert x_val.shape[1] == n_observables
            assert theta_val.shape[1] == n_parameters
            if t_xz is not None:
                assert t_xz_val is not None, "When providing t_xz and sep. validation data, also provide t_xz_val"

        # Scale features
        if scale_inputs:
            self.initialize_input_transform(x, overwrite=False)
            x = self._transform_inputs(x)
            if external_validation:
                x_val = self._transform_inputs(x_val)
        else:
            self.initialize_input_transform(x, False, overwrite=False)

        # Scale parameters
        if scale_parameters:
            logger.info("Rescaling parameters")
            self.initialize_parameter_transform(theta)
            theta = self._transform_parameters(theta)
            t_xz = self._transform_score(t_xz, inverse=False)
            if external_validation:
                t_xz_val = self._transform_score(t_xz_val, inverse=False)
        else:
            self.initialize_parameter_transform(theta, False)

        # Shuffle labels
        if shuffle_labels:
            logger.info("Shuffling labels")
            t_xz = shuffle(t_xz)

        # Features
        if self.features is not None:
            x = x[:, self.features]
            logger.info("Only using %s of %s observables", x.shape[1], n_observables)
            n_observables = x.shape[1]
            if external_validation:
                x_val = x_val[:, self.features]

        # Check consistency of input with model
        if self.n_observables is None:
            self.n_observables = n_observables
        if self.n_parameters is None:
            self.n_parameters = n_parameters

        if n_parameters != self.n_parameters:
            raise RuntimeError(
                "Number of parameters does not match model: {} vs {}".format(n_parameters, self.n_parameters)
            )
        if n_observables != self.n_observables:
            raise RuntimeError(
                "Number of observables does not match model: {} vs {}".format(n_observables, self.n_observables)
            )

        # Data
        data = self._package_training_data(method, x, theta, t_xz)
        if external_validation:
            data_val = self._package_training_data(method, x_val, theta_val, t_xz_val)
        else:
            data_val = None

        # Create model
        if self.model is None:
            self._create_model()

        # Losses
        loss_functions, loss_labels, loss_weights = get_loss(method, alpha)

        # Optimizer
        opt, opt_kwargs = get_optimizer(optimizer, nesterov_momentum)

        # Train model
        logger.info("Training model")
        trainer = FlowTrainer(self.model, n_workers=n_workers)
        result = trainer.train(
            data=data,
            data_val=data_val,
            loss_functions=loss_functions,
            loss_weights=loss_weights,
            loss_labels=loss_labels,
            epochs=n_epochs,
            batch_size=batch_size,
            optimizer=opt,
            optimizer_kwargs=opt_kwargs,
            initial_lr=initial_lr,
            final_lr=final_lr,
            validation_split=validation_split,
            early_stopping=early_stopping,
            verbose=verbose,
            clip_gradient=clip_gradient,
        )
        return result

    def evaluate_log_likelihood(self, x, theta, test_all_combinations=True, evaluate_score=False):

        """
        Evaluates the log likelihood as a function of the observation x and the parameter point theta.

        Parameters
        ----------
        x : ndarray or str
            Sample of observations, or path to numpy file with observations.

        theta : ndarray or str
            Parameter points, or path to numpy file with parameter points.

        test_all_combinations : bool, optional
            If method is not 'sally' and not 'sallino': If False, the number of samples in the observable and theta
            files has to match, and the likelihood ratio is evaluated only for the combinations
            `r(x_i | theta0_i, theta1_i)`. If True, `r(x_i | theta0_j, theta1_j)` for all pairwise combinations `i, j`
            are evaluated. Default value: True.

        evaluate_score : bool, optional
            If method is not 'sally' and not 'sallino', this sets whether in addition to the likelihood ratio the score
            is evaluated. Default value: False.

        Returns
        -------

        log_likelihood : ndarray
            The estimated log likelihood. If test_all_combinations is True, the result has shape `(n_thetas, n_x)`.
            Otherwise, it has shape `(n_samples,)`.

        score : ndarray or None
            None if
            evaluate_score is False. Otherwise the derived estimated score at `theta`. If test_all_combinations is
            True, the result has shape `(n_thetas, n_x, n_parameters)`. Otherwise, it has shape
            `(n_samples, n_parameters)`.

        """

        if self.model is None:
            raise ValueError("No model -- train or load model before evaluating it!")

        # Load training data
        if isinstance(x, str):
            logger.debug("Loading evaluation data")
        theta = load_and_check(theta)
        x = load_and_check(x)

        # Scale observables
        x = self._transform_inputs(x)

        # Restrict featuers
        if self.features is not None:
            x = x[:, self.features]

        # Evaluation for all other methods
        all_log_p_hat = []
        all_t_hat = []

        if test_all_combinations:
            logger.debug("Starting ratio evaluation for %s x-theta combinations", len(theta) * len(x))

            for i, this_theta in enumerate(theta):
                logger.debug("Starting log likelihood evaluation for thetas %s / %s: %s", i + 1, len(theta), this_theta)

                log_p_hat, t_hat = evaluate_flow_model(
                    model=self.model, thetas=[this_theta], xs=x, evaluate_score=evaluate_score
                )

                all_log_p_hat.append(log_p_hat)
                all_t_hat.append(t_hat)

            all_log_p_hat = np.array(all_log_p_hat)
            all_t_hat = np.array(all_t_hat)

        else:
            logger.debug("Starting log likelihood evaluation")

            all_log_p_hat, all_t_hat = evaluate_flow_model(
                model=self.model, thetas=theta, xs=x, evaluate_score=evaluate_score
            )

        logger.debug("Evaluation done")
        return all_log_p_hat, all_t_hat

    def evaluate_log_likelihood_ratio(self, x, theta0, theta1, test_all_combinations, evaluate_score=False):

        """
        Evaluates the log likelihood ratio as a function of the observation x, the numerator parameter point theta0,
        and the denominator parameter point theta1.

        Parameters
        ----------
        x : ndarray or str
            Sample of observations, or path to numpy file with observations.

        theta0 : ndarray or str
            Numerator parameters, or path to numpy file.

        theta1 : ndarray or str
            Denominator parameters, or path to numpy file.

        test_all_combinations : bool, optional
            If method is not 'sally' and not 'sallino': If False, the number of samples in the observable and theta
            files has to match, and the likelihood ratio is evaluated only for the combinations
            `r(x_i | theta0_i, theta1_i)`. If True, `r(x_i | theta0_j, theta1_j)` for all pairwise combinations `i, j`
            are evaluated. Default value: True.

        evaluate_score : bool, optional
            If method is not 'sally' and not 'sallino', this sets whether in addition to the likelihood ratio the score
            is evaluated. Default value: False.

        Returns
        -------

        log_likelihood : ndarray
            The estimated log likelihood. If test_all_combinations is True, the result has shape `(n_thetas, n_x)`.
            Otherwise, it has shape `(n_samples,)`.

        score : ndarray or None
            None if
            evaluate_score is False. Otherwise the derived estimated score at `theta`. If test_all_combinations is
            True, the result has shape `(n_thetas, n_x, n_parameters)`. Otherwise, it has shape
            `(n_samples, n_parameters)`.

        """

        if self.model is None:
            raise ValueError("No model -- train or load model before evaluating it!")

        # Load training data
        logger.debug("Loading evaluation data")
        x = load_and_check(x)
        theta0 = load_and_check(theta0)
        theta1 = load_and_check(theta1)

        # Scale observables
        x = self._transform_inputs(x)

        # Restrict features
        if self.features is not None:
            x = x[:, self.features]

        # Balance thetas
        if len(theta1) > len(theta0):
            theta0 = [theta0[i % len(theta0)] for i in range(len(theta1))]
        elif len(theta1) < len(theta0):
            theta1 = [theta1[i % len(theta1)] for i in range(len(theta0))]

        log_p_hat0, t_hat0 = self.evaluate_log_likelihood(
            x, theta0, test_all_combinations=test_all_combinations, evaluate_score=evaluate_score
        )
        log_p_hat1, t_hat1 = self.evaluate_log_likelihood(
            x, theta1, test_all_combinations=test_all_combinations, evaluate_score=evaluate_score
        )
        log_r_hat = log_p_hat0 - log_p_hat1

        return log_r_hat, t_hat0, t_hat1

    def evaluate_score(self, *args, **kwargs):
        raise NotImplementedError("Please use evaluate_log_likelihood(evaluate_score=True).")

    def calculate_fisher_information(self, *args, **kwargs):
        raise NotImplementedError(
            "Please use evaluate_log_likelihood_ratio(evaluate_score=True) and calculate the "
            "Fisher information manually."
        )

    def evaluate(self, *args, **kwargs):
        return self.evaluate_log_likelihood(*args, **kwargs)

    def _create_model(self):
        if self.n_components > 1:
            self.model = ConditionalMixtureMaskedAutoregressiveFlow(
                n_conditionals=self.n_parameters,
                n_inputs=self.n_observables,
                n_components=self.n_components,
                n_hiddens=self.n_hidden,
                n_mades=self.n_mades,
                activation=self.activation,
                batch_norm=self.batch_norm is not None,
                alpha=self.batch_norm,
            )
        else:
            self.model = ConditionalMaskedAutoregressiveFlow(
                n_conditionals=self.n_parameters,
                n_inputs=self.n_observables,
                n_hiddens=self.n_hidden,
                n_mades=self.n_mades,
                activation=self.activation,
                batch_norm=self.batch_norm is not None,
                alpha=self.batch_norm,
            )

    @staticmethod
    def _check_required_data(method, t_xz):
        if method == ["scandal"] and t_xz is None:
            raise RuntimeError("Method {} requires joint score information".format(method))

    @staticmethod
    def _package_training_data(method, x, theta, t_xz):
        data = OrderedDict()
        data["x"] = x
        data["theta"] = theta
        if method in ["scandal"]:
            data["t_xz"] = t_xz
        return data

    def _wrap_settings(self):
        settings = super(LikelihoodEstimator, self)._wrap_settings()
        settings["estimator_type"] = "likelihood"
        settings["n_components"] = self.n_components
        settings["batch_norm"] = self.batch_norm
        settings["n_mades"] = self.n_mades
        return settings

    def _unwrap_settings(self, settings):
        super(LikelihoodEstimator, self)._unwrap_settings(settings)

        estimator_type = str(settings["estimator_type"])
        if estimator_type != "likelihood":
            raise RuntimeError("Saved model is an incompatible estimator type {}.".format(estimator_type))

        self.n_components = int(settings["n_components"])
        self.n_mades = int(settings["n_mades"])
        self.batch_norm = settings["batch_norm"]
        if self.batch_norm == "None":
            self.batch_norm = None
        if self.batch_norm is not None:
            self.batch_norm = float(self.batch_norm)


class Ensemble:
    """
    Ensemble methods for likelihood, likelihood ratio, and score estimation.

    Generally, Ensemble instances can be used very similarly to Estimator instances:

    * The initialization of Ensemble takes a list of (trained or untrained) Estimator instances.
    * The methods `Ensemble.train_one()` and `Ensemble.train_all()` train the estimators (this can also be
      done outside of Ensemble).
    * `Ensemble.calculate_expectation()` can be used to calculate the expectation of the estimation likelihood
      ratio or the expected estimated score over a validation sample. Ideally (and assuming the correct sampling),
      these expectation values should be close to zero. Deviations from zero therefore point out that the estimator
      is probably inaccurate.
    * `Ensemble.evaluate_log_likelihood()`, `Ensemble.evaluate_log_likelihood_ratio()`, `Ensemble.evaluate_score()`,
      and `Ensemble.calculate_fisher_information()` can then be used to calculate
      ensemble predictions.
    * `Ensemble.save()` and `Ensemble.load()` can store all estimators in one folder.

    The individual estimators in the ensemble can be trained with different methods, but they have to be of the same
    type: either all estimators are ParameterizedRatioEstimator instances, or all estimators are
    DoubleParameterizedRatioEstimator instances, or all estimators are ScoreEstimator instances, or all estimators are
    LikelihoodEstimator instances..

    Parameters
    ----------
    estimators : None or list of Estimator, optional
        If int, sets the number of estimators that will be created as new MLForge instances. If list, sets
        the estimators directly, either from MLForge instances or filenames (that are then loaded with
        `MLForge.load()`). If None, the ensemble is initialized without estimators. Note that the estimators have
        to be consistent: either all of them are trained with a local score method ('sally' or 'sallino'); or all of
        them are trained with a single-parameterized method ('carl', 'rolr', 'rascal', 'scandal', 'alice', or 'alices');
        or all of them are trained with a doubly parameterized method ('carl2', 'rolr2', 'rascal2', 'alice2', or
        'alices2'). Mixing estimators of different types within one of these three categories is supported, but mixing
        estimators from different categories is not and will raise a RuntimeException. Default value: None.

    Attributes
    ----------
    estimators : list of Estimator
        The estimators in the form of MLForge instances.
    """

    def __init__(self, estimators=None):
        self.n_parameters = None
        self.n_observables = None
        self.estimator_type = None

        # Initialize estimators
        if estimators is None:
            self.estimators = []
        else:
            self.estimators = []
            for estimator in estimators:
                if isinstance(estimator, Estimator):
                    self.estimators.append(estimator)
                else:
                    raise ValueError("Entry {} in estimators is neither str nor Estimator instance")

        self.n_estimators = len(self.estimators)
        self._check_consistency()

    def add_estimator(self, estimator):
        """
        Adds an estimator to the ensemble.

        Parameters
        ----------
        estimator : Estimator
            The estimator.

        Returns
        -------
            None

        """
        if not isinstance(estimator, Estimator):
            raise ValueError("Entry {} in estimators is neither str nor Estimator instance")

        self.estimators.append(estimator)
        self.n_estimators = len(self.estimators)
        self._check_consistency()

    def train_one(self, i, **kwargs):
        """
        Trains an individual estimator. See `Estimator.train()`.

        Parameters
        ----------
        i : int
            The index `0 <= i < n_estimators` of the estimator to be trained.

        kwargs : dict
            Parameters for `Estimator.train()`.

        Returns
        -------
            None

        """

        self.estimators[i].train(**kwargs)

    def train_all(self, **kwargs):
        """
        Trains all estimators. See `Estimator.train()`.

        Parameters
        ----------
        kwargs : dict
            Parameters for `Estimator.train()`. If a value in this dict is a list, it has to have length `n_estimators`
            and contain one value of this parameter for each of the estimators. Otherwise the value is used as parameter
            for the training of all the estimators.

        Returns
        -------
            None

        """
        logger.info("Training %s estimators in ensemble", self.n_estimators)

        for key, value in six.iteritems(kwargs):
            if not isinstance(value, list):
                kwargs[key] = [value for _ in range(self.n_estimators)]

            assert len(kwargs[key]) == self.n_estimators, "Keyword {} has wrong length {}".format(key, len(value))

        for i, estimator in enumerate(self.estimators):
            kwargs_this_estimator = {}
            for key, value in six.iteritems(kwargs):
                kwargs_this_estimator[key] = value[i]

            logger.info("Training estimator %s / %s in ensemble", i + 1, self.n_estimators)
            estimator.train(**kwargs_this_estimator)

    def evaluate_log_likelihood(self, estimator_weights=None, calculate_covariance=False, **kwargs):
        """
        Estimates the log likelihood from each estimator and returns the ensemble mean (and, if calculate_covariance is
        True, the covariance between them).

        Parameters
        ----------
        estimator_weights : ndarray or None, optional
            Weights for each estimator in the ensemble. If None, all estimators have an equal vote. Default value: None.

        calculate_covariance : bool, optional
            If True, the covariance between the different estimators is calculated. Default value: False.

        kwargs
            Arguments for the evaluation. See the documentation of the relevant Estimator class.

        Returns
        -------
        log_likelihood : ndarray
            Mean prediction for the log likelihood.

        covariance : ndarray or None
            If calculate_covariance is True, the covariance matrix between the estimators. Otherwise None.

        """

        logger.debug("Evaluating %s estimators in ensemble", self.n_estimators)

        # Calculate weights of each estimator in vote
        if estimator_weights is None:
            estimator_weights = np.ones(self.n_estimators)
        assert len(estimator_weights) == self.n_estimators
        estimator_weights /= np.sum(estimator_weights)
        logger.debug("Estimator weights: %s", estimator_weights)

        # Calculate estimator predictions
        predictions = []
        for i, estimator in enumerate(self.estimators):
            logger.debug("Starting evaluation for estimator %s / %s in ensemble", i + 1, self.n_estimators)
            predictions.append(estimator.evaluate_log_likelihood(**kwargs)[0])
        predictions = np.array(predictions)

        # Calculate weighted means and covariance matrices
        mean = np.average(predictions, axis=0, weights=estimator_weights)

        if calculate_covariance:
            predictions_flat = predictions.reshape((predictions.shape[0], -1))
            covariance = np.cov(predictions_flat.T, aweights=estimator_weights)
            covariance = covariance.reshape(list(predictions.shape) + list(predictions.shape))
        else:
            covariance = None

        return mean, covariance

    def evaluate_log_likelihood_ratio(self, estimator_weights=None, calculate_covariance=False, **kwargs):
        """
        Estimates the log likelihood ratio from each estimator and returns the ensemble mean (and, if
        calculate_covariance is True, the covariance between them).

        Parameters
        ----------
        estimator_weights : ndarray or None, optional
            Weights for each estimator in the ensemble. If None, all estimators have an equal vote. Default value: None.

        calculate_covariance : bool, optional
            If True, the covariance between the different estimators is calculated. Default value: False.

        kwargs
            Arguments for the evaluation. See the documentation of the relevant Estimator class.

        Returns
        -------
        log_likelihood_ratio : ndarray
            Mean prediction for the log likelihood ratio.

        covariance : ndarray or None
            If calculate_covariance is True, the covariance matrix between the estimators. Otherwise None.

        """

        logger.debug("Evaluating %s estimators in ensemble", self.n_estimators)

        # Calculate weights of each estimator in vote
        if estimator_weights is None:
            estimator_weights = np.ones(self.n_estimators)
        assert len(estimator_weights) == self.n_estimators
        estimator_weights /= np.sum(estimator_weights)
        logger.debug("Estimator weights: %s", estimator_weights)

        # Calculate estimator predictions
        predictions = []
        for i, estimator in enumerate(self.estimators):
            logger.debug("Starting evaluation for estimator %s / %s in ensemble", i + 1, self.n_estimators)
            predictions.append(estimator.evaluate_log_likelihood_ratio(**kwargs)[0])
        predictions = np.array(predictions)

        # Calculate weighted means and covariance matrices
        mean = np.average(predictions, axis=0, weights=estimator_weights)

        if calculate_covariance:
            predictions_flat = predictions.reshape((predictions.shape[0], -1))
            covariance = np.cov(predictions_flat.T, aweights=estimator_weights)
            covariance = covariance.reshape(list(predictions.shape) + list(predictions.shape))
        else:
            covariance = None

        return mean, covariance

    def evaluate_score(self, estimator_weights=None, calculate_covariance=False, **kwargs):
        """
        Estimates the score from each estimator and returns the ensemble mean (and, if
        calculate_covariance is True, the covariance between them).

        Parameters
        ----------
        estimator_weights : ndarray or None, optional
            Weights for each estimator in the ensemble. If None, all estimators have an equal vote. Default value: None.

        calculate_covariance : bool, optional
            If True, the covariance between the different estimators is calculated. Default value: False.

        kwargs
            Arguments for the evaluation. See the documentation of the relevant Estimator class.

        Returns
        -------
        log_likelihood_ratio : ndarray
            Mean prediction for the log likelihood ratio.

        covariance : ndarray or None
            If calculate_covariance is True, the covariance matrix between the estimators. Otherwise None.

        """

        logger.debug("Evaluating %s estimators in ensemble", self.n_estimators)

        # Calculate weights of each estimator in vote
        if estimator_weights is None:
            estimator_weights = np.ones(self.n_estimators)
        assert len(estimator_weights) == self.n_estimators
        estimator_weights /= np.sum(estimator_weights)
        logger.debug("Estimator weights: %s", estimator_weights)

        # Calculate estimator predictions
        predictions = []
        for i, estimator in enumerate(self.estimators):
            logger.info("Starting evaluation for estimator %s / %s in ensemble", i + 1, self.n_estimators)
            predictions.append(estimator.evaluate_score(**kwargs))
        predictions = np.array(predictions)

        # Calculate weighted means and covariance matrices
        mean = np.average(predictions, axis=0, weights=estimator_weights)

        if calculate_covariance:
            predictions_flat = predictions.reshape((predictions.shape[0], -1))
            covariance = np.cov(predictions_flat.T, aweights=estimator_weights)
            covariance = covariance.reshape(list(predictions.shape) + list(predictions.shape))
        else:
            covariance = None

        return mean, covariance

    def calculate_fisher_information(
        self,
        x,
        theta=None,
        obs_weights=None,
        estimator_weights=None,
        n_events=1,
        mode="score",
        calculate_covariance=True,
        sum_events=True,
        epsilon_shift=0.001,
    ):
        """
        Calculates expected Fisher information matrices for an ensemble of ScoreEstimator instances.

        There are two ways of calculating the ensemble average. In the default "score" mode, the ensemble average for
        the score is calculated for each event, and the Fisher information is calculated based on these mean scores. In
        the "information" mode, the Fisher information is calculated for each estimator separately and the ensemble
        mean is calculated only for the final Fisher information matrix. The "score" mode is generally assumed to be
        more precise and is the default.

        In the "score" mode, the covariance matrix of the final result is calculated in the following way:
        - For each event `x` and each estimator `a`, the "shifted" predicted score is calculated as
          `t_a'(x) = t(x) + 1/sqrt(n) * (t_a(x) - t(x))`. Here `t(x)` is the mean score (averaged over the ensemble)
          for this event, `t_a(x)` is the prediction of estimator `a` for this event, and `n` is the number of
          estimators. The ensemble variance of these shifted score predictions is equal to the uncertainty on the mean
          of the ensemble of original predictions.
        - For each estimator `a`, the shifted Fisher information matrix `I_a'` is calculated  from the shifted predicted
          scores.
        - The ensemble covariance between all Fisher information matrices `I_a'` is calculated and taken as the
          measure of uncertainty on the Fisher information calculated from the mean scores.

        In the "information" mode, the user has the option to treat all estimators equally ('committee method') or to
        give those with expected score close to zero (as calculated by `calculate_expectation()`) a higher weight. In
        this case, the ensemble mean `I` is calculated as `I  =  sum_i w_i I_i` with weights
        `w_i  =  exp(-vote_expectation_weight |E[t_i]|) / sum_j exp(-vote_expectation_weight |E[t_k]|)`. Here `I_i`
        are the individual estimators and `E[t_i]` is the expectation value calculated by `calculate_expectation()`.

        Parameters
        ----------
        x : str or ndarray
            Sample of observations, or path to numpy file with observations, as saved by the
            `madminer.sampling.SampleAugmenter` functions. Note that this sample has to be sampled from the reference
            parameter where the score is estimated with the SALLY / SALLINO estimator!

        obs_weights : None or ndarray, optional
            Weights for the observations. If None, all events are taken to have equal weight. Default value: None.

        estimator_weights : ndarray or None, optional
            Weights for each estimator in the ensemble. If None, all estimators have an equal vote. Default value: None.

        n_events : float, optional
            Expected number of events for which the kinematic Fisher information should be calculated. Default value: 1.

        mode : {"score", "information"}, optional
            If mode is "information", the Fisher information for each estimator is calculated individually and only then
            are the sample mean and covariance calculated. If mode is "score", the sample mean is
            calculated for the score for each event. Default value: "score".

        calculate_covariance : bool, optional
            If True, the covariance between the different estimators is calculated. Default value: True.

        sum_events : bool, optional
            If True or mode is "information", the expected Fisher information summed over the events x is calculated.
            If False and mode is "score", the per-event Fisher information for each event is returned. Default value:
            True.

        epsilon_shift : float, optional
            Small numerical factor in the error propagation. Default value: 0.001.

        Returns
        -------
        mean_prediction : ndarray
            Expected kinematic Fisher information matrix with shape `(n_events, n_parameters, n_parameters)` if
            sum_events is False and mode is "score", or `(n_parameters, n_parameters)` in any other case.

        covariance : ndarray or None
            The covariance of the estimated Fisher information matrix. This object has four indices, `cov_(ij)(i'j')`,
            ordered as i j i' j'. It has shape `(n_parameters, n_parameters, n_parameters, n_parameters)`.
        """
        logger.debug("Evaluating Fisher information for %s estimators in ensemble", self.n_estimators)

        # Check ensemble
        if self.estimator_type not in ["score", "parameterized_ratio"]:
            raise NotImplementedError(
                "Fisher information calculation is only implemented for local score estimators "
                "(ScoreEstimator instances) and parameterized ratio estimators (parameterized_ratio instances)."
            )

        # Check input
        if mode not in ["score", "information"]:
            raise ValueError("Unknown mode {}, has to be 'score' or 'information'!".format(mode))

        # Calculate estimator_weights of each estimator in vote
        if estimator_weights is None:
            estimator_weights = np.ones(self.n_estimators)
        assert len(estimator_weights) == self.n_estimators
        estimator_weights /= np.sum(estimator_weights)
        logger.debug("Estimator weights: %s", estimator_weights)

        covariance = None

        # "information" mode
        if mode == "information":
            # Calculate estimator predictions
            predictions = []
            for i, estimator in enumerate(self.estimators):
                logger.debug("Starting evaluation for estimator %s / %s in ensemble", i + 1, self.n_estimators)

                predictions.append(estimator.calculate_fisher_information(x=x, theta=theta, weights=obs_weights, n_events=n_events))
            predictions = np.array(predictions)

            # Calculate weighted mean and covariance
            information = np.average(predictions, axis=0, weights=estimator_weights)

            predictions_flat = predictions.reshape((predictions.shape[0], -1))

            if calculate_covariance:
                covariance = np.cov(predictions_flat.T, aweights=estimator_weights)
                covariance_shape = (
                    predictions.shape[1],
                    predictions.shape[2],
                    predictions.shape[1],
                    predictions.shape[2],
                )
                covariance = covariance.reshape(covariance_shape)

        # "modified_score" mode:
        elif mode == "modified_score":
            # Load training data
            if isinstance(x, six.string_types):
                x = load_and_check(x)
            n_samples = x.shape[0]

            # Calculate score predictions
            score_predictions = []
            for i, estimator in enumerate(self.estimators):
                logger.debug("Starting evaluation for estimator %s / %s in ensemble", i + 1, self.n_estimators)

                score_predictions.append(estimator.evaluate_score(x=x,theta=np.array([theta for _ in x])))
                logger.debug("Estimator %s predicts t(x) = %s for first event", i + 1, score_predictions[-1][0, :])
            score_predictions = np.array(score_predictions)  # (n_estimators, n_events, n_parameters)

            # Get ensemble mean and ensemble covariance
            score_mean = np.mean(score_predictions, axis=0)  # (n_events, n_parameters)

            # For uncertainty calculation: calculate points betweeen mean and original predictions with same mean and
            # variance / n compared to the original predictions
            score_shifted_predictions = (score_predictions - score_mean[np.newaxis, :, :]) / self.n_estimators ** 0.5
            score_shifted_predictions = score_mean[np.newaxis, :, :] + score_shifted_predictions

            # Event weights
            if obs_weights is None:
                obs_weights = np.ones(n_samples)
            obs_weights /= np.sum(obs_weights)

            # Fisher information prediction (based on mean scores)
            if sum_events:
                information = float(n_events) * np.sum(
                    obs_weights[:, np.newaxis, np.newaxis]
                    * score_mean[:, :, np.newaxis]
                    * score_mean[:, np.newaxis, :],
                    axis=0,
                )
            else:
                information = (
                    float(n_events)
                    * obs_weights[:, np.newaxis, np.newaxis]
                    * score_mean[:, :, np.newaxis]
                    * score_mean[:, np.newaxis, :]
                )

            if calculate_covariance:
                # Fisher information predictions based on shifted scores
                informations_individual = float(n_events) * np.sum(
                    obs_weights[np.newaxis, :, np.newaxis, np.newaxis]
                    * score_shifted_predictions[:, :, :, np.newaxis]
                    * score_shifted_predictions[:, :, np.newaxis, :],
                    axis=1,
                )  # (n_estimators, n_parameters, n_parameters)

                n_params = score_mean.shape[1]
                informations_individual = informations_individual.reshape(-1, n_params ** 2)
                covariance = np.cov(informations_individual.T)
                covariance = covariance.reshape(n_params, n_params, n_params, n_params)

            # Let's check the expected score
            expected_score = [np.einsum("n,ni->i", obs_weights, score_mean)]
            logger.debug("Expected per-event score (should be close to zero):\n%s", expected_score)

        # "score" mode:
        elif mode == "score":
            # Load training data
            if isinstance(x, six.string_types):
                x = load_and_check(x)
            n_samples = x.shape[0]

            # Calculate score predictions
            score_predictions = []
            for i, estimator in enumerate(self.estimators):
                logger.debug("Starting evaluation for estimator %s / %s in ensemble", i + 1, self.n_estimators)

                score_predictions.append(estimator.evaluate_score(x=x,theta=np.array([theta for _ in x])))
                logger.debug("Estimator %s predicts t(x) = %s for first event", i + 1, score_predictions[-1][0, :])
            score_predictions = np.array(score_predictions)  # (n_estimators, n_events, n_parameters)

            # Get ensemble mean and ensemble covariance
            score_mean = np.mean(score_predictions, axis=0)  # (n_events, n_parameters)

            # For uncertainty calculation: calculate points betweeen mean and original predictions with same mean and
            # variance / n compared to the original predictions
            score_shifted_predictions = epsilon_shift * (score_predictions - score_mean[np.newaxis, :, :])
            score_shifted_predictions = score_mean[np.newaxis, :, :] + score_shifted_predictions

            # Event weights
            if obs_weights is None:
                obs_weights = np.ones(n_samples)
            obs_weights /= np.sum(obs_weights)

            # Fisher information prediction (based on mean scores)
            if sum_events:
                information = float(n_events) * np.sum(
                    obs_weights[:, np.newaxis, np.newaxis]
                    * score_mean[:, :, np.newaxis]
                    * score_mean[:, np.newaxis, :],
                    axis=0,
                )
            else:
                information = (
                    float(n_events)
                    * obs_weights[:, np.newaxis, np.newaxis]
                    * score_mean[:, :, np.newaxis]
                    * score_mean[:, np.newaxis, :]
                )

            if calculate_covariance:
                # Fisher information predictions based on shifted scores
                informations_individual = float(n_events) * np.sum(
                    obs_weights[np.newaxis, :, np.newaxis, np.newaxis]
                    * score_shifted_predictions[:, :, :, np.newaxis]
                    * score_shifted_predictions[:, :, np.newaxis, :],
                    axis=1,
                )  # (n_estimators, n_parameters, n_parameters)

                n_params = score_mean.shape[1]
                informations_individual = informations_individual.reshape(-1, n_params ** 2)
                covariance = np.cov(informations_individual.T)
                covariance /= epsilon_shift ** 2
                covariance = covariance.reshape(n_params, n_params, n_params, n_params)

            # Let's check the expected score
            expected_score = [np.einsum("n,ni->i", obs_weights, score_mean)]
            logger.debug("Expected per-event score (should be close to zero):\n%s", expected_score)

        else:
            raise RuntimeError("Unknown mode %s, has to be 'information', 'score', or 'modified_score'.")

        return information, covariance

    def save(self, folder, save_model=False):
        """
        Saves the estimator ensemble to a folder.

        Parameters
        ----------
        folder : str
            Path to the folder.

        save_model : bool, optional
            If True, the whole model is saved in addition to the state dict. This is not necessary for loading it
            again with Ensemble.load(), but can be useful for debugging, for instance to plot the computational
            graph.

        Returns
        -------
            None

        """

        # Check paths
        create_missing_folders([folder])

        # Save ensemble settings
        logger.debug("Saving ensemble setup to %s/ensemble.json", folder)
        settings = {"estimator_type": self.estimator_type, "n_estimators": self.n_estimators}

        with open(folder + "/ensemble.json", "w") as f:
            json.dump(settings, f)

        # Save estimators
        for i, estimator in enumerate(self.estimators):
            estimator.save(folder + "/estimator_" + str(i), save_model=save_model)

    def load(self, folder):
        """
        Loads the estimator ensemble from a folder.

        Parameters
        ----------
        folder : str
            Path to the folder.

        Returns
        -------
            None

        """
        # Load ensemble settings
        logger.debug("Loading ensemble setup from %s/ensemble.json", folder)
        with open(folder + "/ensemble.json", "r") as f:
            settings = json.load(f)

        self.n_estimators = int(settings["n_estimators"])
        try:
            estimator_type = str(settings["estimator_type"])
        except KeyError:
            raise RuntimeError(
                "Can't find estimator type information in file. Maybe this file was created with"
                " an incompatible MadMiner version < v0.3.0?"
            )
        logger.info("Found %s ensemble with %s estimators", estimator_type, self.n_estimators)

        # Load estimators
        self.estimators = []
        for i in range(self.n_estimators):
            estimator = self._get_estimator_class(estimator_type)()
            estimator.load(folder + "/estimator_" + str(i))
            self.estimators.append(estimator)
        self._check_consistency()

    def _check_consistency(self):
        """
        Internal function that checks if all estimators belong to the same category
        (local score regression, single-parameterized likelihood ratio estimator,
        doubly parameterized likelihood ratio estimator).

        Raises
        ------
        RuntimeError
            Estimators are inconsistent.

        """
        # Accumulate methods of all estimators
        all_types = [self._get_estimator_type(estimator) for estimator in self.estimators]
        all_n_parameters = [estimator.n_parameters for estimator in self.estimators]
        all_n_observables = [estimator.n_observables for estimator in self.estimators]

        # Check consistency of methods
        self.estimator_type = None

        for estimator_type in all_types:
            if self.estimator_type is None:
                self.estimator_type = estimator_type

            if self.estimator_type != estimator_type:
                raise RuntimeError(
                    "Ensemble with inconsistent estimator methods! All methods have to be either"
                    " single-parameterized ratio estimators, doubly parameterized ratio estimators,"
                    " or local score estimators. Found types " + ", ".join(all_types) + "."
                )

        # Check consistency of parameter and observable numnbers
        self.n_parameters = None
        self.n_observables = None

        for estimator_n_parameters, estimator_n_observables in zip(all_n_parameters, all_n_observables):
            if self.n_parameters is None:
                self.n_parameters = estimator_n_parameters
            if self.n_observables is None:
                self.n_observables = estimator_n_observables

            if self.n_parameters is not None and self.n_parameters != estimator_n_parameters:
                raise RuntimeError(
                    "Ensemble with inconsistent numbers of parameters for different estimators: %s", all_n_parameters
                )
            if self.n_observables is not None and self.n_observables != estimator_n_observables:
                raise RuntimeError(
                    "Ensemble with inconsistent numbers of parameters for different estimators: %s", all_n_observables
                )

    @staticmethod
    def _get_estimator_type(estimator):
        if not isinstance(estimator, Estimator):
            raise RuntimeError("Estimator is not an Estimator instance!")

        if isinstance(estimator, ParameterizedRatioEstimator):
            return "parameterized_ratio"
        elif isinstance(estimator, DoubleParameterizedRatioEstimator):
            return "double_parameterized_ratio"
        elif isinstance(estimator, ScoreEstimator):
            return "score"
        elif isinstance(estimator, LikelihoodEstimator):
            return "likelihood"
        else:
            raise RuntimeError("Estimator is an unknown Estimator type!")

    @staticmethod
    def _get_estimator_class(estimator_type):
        if estimator_type == "parameterized_ratio":
            return ParameterizedRatioEstimator
        elif estimator_type == "double_parameterized_ratio":
            return DoubleParameterizedRatioEstimator
        elif estimator_type == "score":
            return ScoreEstimator
        elif estimator_type == "likelihood":
            return LikelihoodEstimator
        else:
            raise RuntimeError("Unknown estimator type {}!".format(estimator_type))


def load_estimator(filename):
    if os.path.isdir(filename):
        model = Ensemble()
        model.load(filename)

    else:
        with open(filename + "_settings.json", "r") as f:
            settings = json.load(f)
        try:
            estimator_type = settings["estimator_type"]
        except KeyError:
            raise RuntimeError("Undefined estimator type")

        if estimator_type == "parameterized_ratio":
            model = ParameterizedRatioEstimator()
        elif estimator_type == "double_parameterized_ratio":
            model = DoubleParameterizedRatioEstimator()
        elif estimator_type == "score":
            model = ScoreEstimator()
        elif estimator_type == "likelihood":
            model = LikelihoodEstimator()
        else:
            raise RuntimeError("Unknown estimator type {}!".format(estimator_type))

        model.load(filename)

    return model


class TheresAGoodReasonThisDoesntWork(Exception):
    pass<|MERGE_RESOLUTION|>--- conflicted
+++ resolved
@@ -253,68 +253,68 @@
     def _create_model(self):
         raise NotImplementedError
 
-    
+
     def calculate_fisher_information(self, x, theta=None, weights=None, n_events=1, sum_events=True):
         """
         Calculates the expected Fisher information matrix based on the kinematic information in a given number of
         events.
-        
+
         Parameters
         ----------
         x : str or ndarray
             Sample of observations, or path to numpy file with observations. Note that this sample has to be sampled
             from the reference parameter where the score is estimated with the SALLY / SALLINO estimator.
-        
+
         theta: None or ndarray
             Numerator parameter point, or filename of a pickled numpy array. Has no effect for ScoreEstimator.
-        
+
         weights : None or ndarray, optional
             Weights for the observations. If None, all events are taken to have equal weight. Default value: None.
-        
+
         n_events : float, optional
             Expected number of events for which the kinematic Fisher information should be calculated. Default value: 1.
-        
+
         sum_events : bool, optional
             If True, the expected Fisher information summed over the events x is calculated. If False, the per-event
             Fisher information for each event is returned. Default value: True.
-        
+
         Returns
         -------
         fisher_information : ndarray
             Expected kinematic Fisher information matrix with shape `(n_events, n_parameters, n_parameters)` if
             sum_events is False or `(n_parameters, n_parameters)` if sum_events is True.
-        
-        """
-            
+
+        """
+
         if self.model is None:
             raise ValueError("No model -- train or load model before evaluating it!")
-                
+
         # Load training data
         logger.info("Loading evaluation data")
         x = load_and_check(x)
         n_samples = x.shape[0]
-                        
+
         # Estimate scores
         t_hats = self.evaluate_score(x=x, theta=np.array([theta for _ in x ]), nuisance_mode="keep")
-                        
+
         # Weights
         if weights is None:
             weights = np.ones(n_samples)
         weights /= np.sum(weights)
-                                
+
         # Calculate Fisher information
         logger.info("Calculating Fisher information")
         if sum_events:
             fisher_information = float(n_events) * np.einsum("n,ni,nj->ij", weights, t_hats, t_hats)
         else:
             fisher_information = float(n_events) * np.einsum("n,ni,nj->nij", weights, t_hats, t_hats)
-                                                
+
         # Calculate expected score
         expected_score = np.mean(t_hats, axis=0)
         logger.debug("Expected per-event score (should be close to zero): %s", expected_score)
-                                                
+
         return fisher_information
-    
+
 
 class ConditionalEstimator(Estimator):
 
@@ -886,36 +886,36 @@
         raise TheresAGoodReasonThisDoesntWork(
             "This estimator can only estimate likelihood ratios, not the likelihood " "itself!"
         )
-    
+
     def evaluate_score(self, x, theta, nuisance_mode="keep"):
         """
         Evaluates the scores for given observations x betwen at a given parameter point theta.
-            
+
         Parameters
         ----------
         x : str or ndarray
             Observations or filename of a pickled numpy array.
-            
+
         theta : ndarray or str
             Parameter points or filename of a pickled numpy array.
-        
+
         nuisance_mode : {"auto", "keep", "profile", "project"}
             Decides how nuisance parameters are treated. If nuisance_mode is "keep", the
             returned score is always (n+k)-dimensional.
-            
+
         Returns
         -------
         score : ndarray or None
             The estimated score at `theta`. If test_all_combinations is True, the
             result has shape `(n_thetas, n_x, n_parameters)`. Otherwise, it has shape
             `(n_samples, n_parameters)`.
-            
+
         """
         if nuisance_mode == "keep":
             logger.debug("Keeping nuisance parameter in score")
         else:
             raise ValueError("Unknown nuisance_mode {}".format(nuisance_mode))
-        
+
         _, all_t_hat = self.evaluate_log_likelihood_ratio(x, theta, test_all_combinations=False, evaluate_score=True)
         return all_t_hat
 
@@ -1846,7 +1846,7 @@
         ----------
         x : str or ndarray
             Observations, or filename of a pickled numpy array.
-            
+
         theta: None or ndarray, optional
             Has no effect for ScoreEstimator. Introduced just for conformity with other Estimators.
 
@@ -1923,75 +1923,10 @@
     def evaluate(self, *args, **kwargs):
         return self.evaluate_score(*args, **kwargs)
 
-<<<<<<< HEAD
     def calculate_fisher_information(self, x, theta=None, weights=None, n_events=1, sum_events=True):
         fisher_information=super(ScoreEstimator, self).calculate_fisher_information(x, theta, weights, n_events, sum_events)
-=======
-    def calculate_fisher_information(self, x, weights=None, n_events=1, sum_events=True):
-        """
-        Calculates the expected Fisher information matrix based on the kinematic information in a given number of
-        events.
-
-        Parameters
-        ----------
-        x : str or ndarray
-            Sample of observations, or path to numpy file with observations. Note that this sample has to be sampled
-            from the reference parameter where the score is estimated with the SALLY / SALLINO estimator.
-
-        weights : None or ndarray, optional
-            Weights for the observations. If None, all events are taken to have equal weight. Default value: None.
-
-        n_events : float, optional
-            Expected number of events for which the kinematic Fisher information should be calculated. Default value: 1.
-
-        sum_events : bool, optional
-            If True, the expected Fisher information summed over the events x is calculated. If False, the per-event
-            Fisher information for each event is returned. Default value: True.
-
-        Returns
-        -------
-        fisher_information : ndarray
-            Expected kinematic Fisher information matrix with shape `(n_events, n_parameters, n_parameters)` if
-            sum_events is False or `(n_parameters, n_parameters)` if sum_events is True.
-
-        """
-        if self.model is None:
-            raise ValueError("No model -- train or load model before evaluating it!")
-
-        # Load training data
-        logger.debug("Loading evaluation data")
-        x = load_and_check(x)
-        n_samples = x.shape[0]
-
-        # Scale observables
-        x = self._transform_inputs(x)
-
-        # Restrict featuers
-        if self.features is not None:
-            x = x[:, self.features]
-
-        # Estimate scores
-        t_hats = evaluate_local_score_model(model=self.model, xs=x)
-
-        # Weights
-        if weights is None:
-            weights = np.ones(n_samples)
-        weights /= np.sum(weights)
-
-        # Calculate Fisher information
-        logger.debug("Calculating Fisher information")
-        if sum_events:
-            fisher_information = float(n_events) * np.einsum("n,ni,nj->ij", weights, t_hats, t_hats)
-        else:
-            fisher_information = float(n_events) * np.einsum("n,ni,nj->nij", weights, t_hats, t_hats)
-
-        # Calculate expected score
-        expected_score = np.mean(t_hats, axis=0)
-        logger.debug("Expected per-event score (should be close to zero): %s", expected_score)
-
->>>>>>> 9d5adf3d
         return fisher_information
-    
+
     def save(self, filename, save_model=False):
         super(ScoreEstimator, self).save(filename, save_model)
 
