--- conflicted
+++ resolved
@@ -72,15 +72,9 @@
 
     if efficiencies is None:
         efficiencies = OrderedDict()
-<<<<<<< HEAD
-    
-    if efficiencies_default_pass is None:
-        efficiencies_default_pass = {key: 1. for key in six.iterkeys(efficiencies)}
-=======
 
     if efficiencies_default_pass is None:
         efficiencies_default_pass = {key: 1.0 for key in six.iterkeys(efficiencies)}
->>>>>>> 2134dc7c
 
     # Untar and open LHE file
     root, filename = _untar_and_parse_lhe_file(filename)
@@ -142,11 +136,7 @@
 
     pass_efficiencies = [0 for _ in efficiencies]
     fail_efficiencies = [0 for _ in efficiencies]
-<<<<<<< HEAD
-    avg_efficiencies  = [0 for _ in efficiencies]
-=======
     avg_efficiencies = [0 for _ in efficiencies]
->>>>>>> 2134dc7c
     # Option one: XML parsing
     if parse_events_as_xml:
 
@@ -190,11 +180,7 @@
                         observations.append(eval(obs_definition, variables))
                     except (SyntaxError, NameError, TypeError, ZeroDivisionError, IndexError):
                         if observables_required[obs_name]:
-<<<<<<< HEAD
-                            pass_all_abservation=False
-=======
                             pass_all_abservation = False
->>>>>>> 2134dc7c
 
                         default = observables_defaults[obs_name]
                         if default is None:
@@ -205,17 +191,13 @@
                         observations.append(obs_definition(particles))
                     except RuntimeError:
                         if observables_required[obs_name]:
-<<<<<<< HEAD
-                            pass_all_abservation=False
-=======
                             pass_all_abservation = False
->>>>>>> 2134dc7c
 
                         default = observables_defaults[obs_name]
                         if default is None:
                             default = np.nan
                         observations.append(default)
-                            
+
             if not pass_all_observation:
                 continue
 
@@ -246,7 +228,7 @@
 
             if not pass_all_cuts:
                 continue
-            
+
             # Apply efficiencies
             pass_all_efficiencies = True
             total_efficiency = 1.
@@ -269,7 +251,7 @@
                     else:
                         fail_efficiencies[i_efficiency] += 1
                         pass_all_efficiencies = False
-            
+
             if pass_all_efficiencies:
                 weights*=total_efficiency
             else:
@@ -342,22 +324,14 @@
 
             # Calculate observables
             observations = []
-<<<<<<< HEAD
-            pass_all_observation=True
-=======
             pass_all_observation = True
->>>>>>> 2134dc7c
             for obs_name, obs_definition in six.iteritems(observables):
                 if isinstance(obs_definition, six.string_types):
                     try:
                         observations.append(eval(obs_definition, variables))
                     except (SyntaxError, NameError, TypeError, ZeroDivisionError, IndexError):
                         if observables_required[obs_name]:
-<<<<<<< HEAD
-                            pass_all_observation=False
-=======
                             pass_all_observation = False
->>>>>>> 2134dc7c
 
                         default = observables_defaults[obs_name]
                         if default is None:
@@ -368,11 +342,7 @@
                         observations.append(obs_definition(particles))
                     except RuntimeError:
                         if observables_required[obs_name]:
-<<<<<<< HEAD
-                            pass_all_observation=False
-=======
                             pass_all_observation = False
->>>>>>> 2134dc7c
 
                         default = observables_defaults[obs_name]
                         if default is None:
@@ -406,7 +376,7 @@
 
             if not pass_all_cuts:
                 continue
-            
+
             # Apply efficiencies
             pass_all_efficiencies = True
             total_efficiency = 1.
@@ -472,13 +442,8 @@
         logger.debug("  %s / %s events pass cut %s", n_pass, n_pass + n_fail, cut)
     for n_pass, n_fail, efficiency in zip(pass_efficiencies, fail_efficiencies, efficiencies):
         logger.debug("  %s / %s events pass efficiency %s", n_pass, n_pass + n_fail, efficiency)
-<<<<<<< HEAD
-    for n_eff, efficiency, n_pass, n_fail in zip(avg_efficiencies, efficiencies,pass_efficiencies, fail_efficiencies):
-        logger.debug("  average efficiency for %s is %s", efficiency,  n_eff/(n_pass + n_fail))
-=======
     for n_eff, efficiency, n_pass, n_fail in zip(avg_efficiencies, efficiencies, pass_efficiencies, fail_efficiencies):
         logger.debug("  average efficiency for %s is %s", efficiency, n_eff / (n_pass + n_fail))
->>>>>>> 2134dc7c
 
     n_events_pass = len(observations_all_events)
     if len(cuts) > 0:
